% Encoding: UTF-8
% Try to keep this list in alphabetical order based on citing name

@article{breiman2001random,
  title     = {Random forests},
  author    = {Breiman, Leo},
  journal   = {Machine learning},
  volume    = {45},
  pages     = {5--32},
  year      = {2001},
  publisher = {Springer}
}

@article{Li2019manifold,
  title   = {Manifold Oblique Random Forests: Towards Closing the Gap on Convolutional Deep Networks},
  author  = {Li, Adam and Perry, Ronan and Huynh, Chester and Tomita, Tyler M and Mehta, Ronak and Arroyo, Jesus and Patsolic, Jesse and Falk, Benjamin and Vogelstein, Joshua T},
  journal = {arXiv preprint arXiv:1909.11799},
  year    = {2019}
<<<<<<< HEAD
}

@inproceedings{marx2021estimating,
  title        = {Estimating conditional mutual information for discrete-continuous mixtures using multi-dimensional adaptive histograms},
  author       = {Marx, Alexander and Yang, Lincen and van Leeuwen, Matthijs},
  booktitle    = {Proceedings of the 2021 SIAM International Conference on Data Mining (SDM)},
  pages        = {387--395},
  year         = {2021},
  organization = {SIAM}
=======
>>>>>>> b6d1adb9
}

@inproceedings{Meghana2019_geodesicrf,
  author    = {Madhyastha, Meghana and Li, Percy and Browne, James and Strnadova-Neeley, Veronika and Priebe, Carey E. and Burns, Randal and Vogelstein, Joshua T.},
<<<<<<< HEAD
  keywords  = {Machine Learning (stat.ML), Information Retrieval (cs.IR), Machine Learning (cs.LG), Methodology (stat.ME), FOS: Computer and information sciences, FOS: Computer and information sciences},
  title     = {Geodesic Learning via Unsupervised Decision Forests},
  publisher = {arXiv},
  year      = {2019},
  copyright = {arXiv.org perpetual, non-exclusive license}
}

% Experimental

@article{Darbellay1999Entropy,
  author  = {Darbellay, G.A. and Vajda, I.},
  journal = {IEEE Transactions on Information Theory},
  title   = {Estimation of the information by an adaptive partitioning of the observation space},
  year    = {1999},
  volume  = {45},
  number  = {4},
  pages   = {1315-1321},
  doi     = {10.1109/18.761290}
}

@article{Frenzel2007,
  author  = {Frenzel, Stefan and Pompe, Bernd},
  year    = {2007},
  month   = {12},
  pages   = {204101},
  title   = {Partial Mutual Information for Coupling Analysis of Multivariate Time Series},
  volume  = {99},
  journal = {Physical review letters},
  doi     = {10.1103/PhysRevLett.99.204101}
}

@article{Kraskov_2004,
  doi       = {10.1103/physreve.69.066138},
  url       = {https://doi.org/10.1103%2Fphysreve.69.066138},
  year      = 2004,
  month     = {jun},
  publisher = {American Physical Society ({APS})},
  volume    = {69},
  number    = {6},
  author    = {Alexander Kraskov and Harald Stögbauer and Peter Grassberger},
  title     = {Estimating mutual information},
  journal   = {Physical Review E}
=======
  title     = {Geodesic Forests},
  year      = {2020},
  isbn      = {9781450379984},
  publisher = {Association for Computing Machinery},
  address   = {New York, NY, USA},
  url       = {https://doi.org/10.1145/3394486.3403094},
  doi       = {10.1145/3394486.3403094},
  abstract  = {Together with the curse of dimensionality, nonlinear dependencies in large data sets persist as major challenges in data mining tasks. A reliable way to accurately preserve nonlinear structure is to compute geodesic distances between data points. Manifold learning methods, such as Isomap, aim to preserve geodesic distances in a Riemannian manifold. However, as manifold learning algorithms operate on the ambient dimensionality of the data, the essential step of geodesic distance computation is sensitive to high-dimensional noise. Therefore, a direct application of these algorithms to high-dimensional, noisy data often yields unsatisfactory results and does not accurately capture nonlinear structure.We propose an unsupervised random forest approach called geodesic forests (GF) to geodesic distance estimation in linear and nonlinear manifolds with noise. GF operates on low-dimensional sparse linear combinations of features, rather than the full observed dimensionality. To choose the optimal split in a computationally efficient fashion, we developed Fast-BIC, a fast Bayesian Information Criterion statistic for Gaussian mixture models.We additionally propose geodesic precision and geodesic recall as novel evaluation metrics that quantify how well the geodesic distances of a latent manifold are preserved. Empirical results on simulated and real data demonstrate that GF is robust to high-dimensional noise, whereas other methods, such as Isomap, UMAP, and FLANN, quickly deteriorate in such settings. Notably, GF is able to estimate geodesic distances better than other approaches on a real connectome dataset.},
  booktitle = {Proceedings of the 26th ACM SIGKDD International Conference on Knowledge Discovery & Data Mining},
  pages     = {513–523},
  numpages  = {11},
  keywords  = {random forest, noisy data, unsupervised, manifold learning},
  location  = {Virtual Event, CA, USA},
  series    = {KDD '20}
}


@article{TomitaSPORF2020,
  author  = {Tyler M. Tomita and James Browne and Cencheng Shen and Jaewon Chung and Jesse L. Patsolic and Benjamin Falk and Carey E. Priebe and Jason Yim and Randal Burns and Mauro Maggioni and Joshua T. Vogelstein},
  title   = {Sparse Projection Oblique Randomer Forests},
  journal = {Journal of Machine Learning Research},
  year    = {2020},
  volume  = {21},
  number  = {104},
  pages   = {1--39},
  url     = {http://jmlr.org/papers/v21/18-664.html}
>>>>>>> b6d1adb9
}<|MERGE_RESOLUTION|>--- conflicted
+++ resolved
@@ -16,66 +16,10 @@
   author  = {Li, Adam and Perry, Ronan and Huynh, Chester and Tomita, Tyler M and Mehta, Ronak and Arroyo, Jesus and Patsolic, Jesse and Falk, Benjamin and Vogelstein, Joshua T},
   journal = {arXiv preprint arXiv:1909.11799},
   year    = {2019}
-<<<<<<< HEAD
-}
-
-@inproceedings{marx2021estimating,
-  title        = {Estimating conditional mutual information for discrete-continuous mixtures using multi-dimensional adaptive histograms},
-  author       = {Marx, Alexander and Yang, Lincen and van Leeuwen, Matthijs},
-  booktitle    = {Proceedings of the 2021 SIAM International Conference on Data Mining (SDM)},
-  pages        = {387--395},
-  year         = {2021},
-  organization = {SIAM}
-=======
->>>>>>> b6d1adb9
 }
 
 @inproceedings{Meghana2019_geodesicrf,
   author    = {Madhyastha, Meghana and Li, Percy and Browne, James and Strnadova-Neeley, Veronika and Priebe, Carey E. and Burns, Randal and Vogelstein, Joshua T.},
-<<<<<<< HEAD
-  keywords  = {Machine Learning (stat.ML), Information Retrieval (cs.IR), Machine Learning (cs.LG), Methodology (stat.ME), FOS: Computer and information sciences, FOS: Computer and information sciences},
-  title     = {Geodesic Learning via Unsupervised Decision Forests},
-  publisher = {arXiv},
-  year      = {2019},
-  copyright = {arXiv.org perpetual, non-exclusive license}
-}
-
-% Experimental
-
-@article{Darbellay1999Entropy,
-  author  = {Darbellay, G.A. and Vajda, I.},
-  journal = {IEEE Transactions on Information Theory},
-  title   = {Estimation of the information by an adaptive partitioning of the observation space},
-  year    = {1999},
-  volume  = {45},
-  number  = {4},
-  pages   = {1315-1321},
-  doi     = {10.1109/18.761290}
-}
-
-@article{Frenzel2007,
-  author  = {Frenzel, Stefan and Pompe, Bernd},
-  year    = {2007},
-  month   = {12},
-  pages   = {204101},
-  title   = {Partial Mutual Information for Coupling Analysis of Multivariate Time Series},
-  volume  = {99},
-  journal = {Physical review letters},
-  doi     = {10.1103/PhysRevLett.99.204101}
-}
-
-@article{Kraskov_2004,
-  doi       = {10.1103/physreve.69.066138},
-  url       = {https://doi.org/10.1103%2Fphysreve.69.066138},
-  year      = 2004,
-  month     = {jun},
-  publisher = {American Physical Society ({APS})},
-  volume    = {69},
-  number    = {6},
-  author    = {Alexander Kraskov and Harald Stögbauer and Peter Grassberger},
-  title     = {Estimating mutual information},
-  journal   = {Physical Review E}
-=======
   title     = {Geodesic Forests},
   year      = {2020},
   isbn      = {9781450379984},
@@ -102,5 +46,4 @@
   number  = {104},
   pages   = {1--39},
   url     = {http://jmlr.org/papers/v21/18-664.html}
->>>>>>> b6d1adb9
 }