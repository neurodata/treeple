"""Configure details for documentation with sphinx."""

import inspect
import os
import subprocess
import sys
from datetime import date
from importlib import import_module
from typing import Dict, Optional

import sphinx_gallery  # noqa: F401
from sphinx_gallery.sorting import ExampleTitleSortKey


# If extensions (or modules to document with autodoc) are in another directory,
# add these directories to sys.path here. If the directory is relative to the
# documentation root, use os.path.abspath to make it absolute, like shown here.
curdir = os.path.dirname(__file__)
sys.path.append(os.path.abspath(os.path.join(curdir, "../build-install/usr/lib/python3.9/site-packages/")))

import sktree
import sktree.tree
from sktree import UnsupervisedRandomForest
from sktree.tree import UnsupervisedDecisionTree
# sys.path.append(os.path.abspath(os.path.join(curdir, "..", "sktree")))

# -- project information -----------------------------------------------------
# https://www.sphinx-doc.org/en/master/usage/configuration.html#project-information

# General information about the project.
project = "scikit-tree"
author = "Adam Li <adam.li@columbia.edu>"
td = date.today()
copyright = f"2022-{td.year}, scikit-tree Developers. Last updated on {td.isoformat()}"

# The version info for the project you're documenting, acts as replacement for
# |version| and |release|, also used in various other places throughout the
# built documents.
#
# The short X.Y version.
version = sktree.__version__
# The full version, including alpha/beta/rc tags.
release = version

gh_url = "https://github.com/neurodata/scikit-tree"

# -- general configuration ------------------------------------------------
# https://www.sphinx-doc.org/en/master/usage/configuration.html#general-configuration

# If your documentation needs a minimal Sphinx version, state it here.
needs_sphinx = "5.0"

# The document name of the “root” document, that is, the document that contains
# the root toctree directive.
root_doc = "index"

# Add any Sphinx extension module names here, as strings. They can be
# extensions coming with Sphinx (named 'sphinx.ext.*') or your custom
# ones.
extensions = [
    "sphinx.ext.autodoc",
    "sphinx.ext.autosummary",
    "sphinx.ext.doctest",
    "sphinx.ext.intersphinx",
    # "sphinx.ext.linkcode",
    "sphinx.ext.mathjax",
    "sphinx.ext.viewcode",
    "sphinx_issues",
    "sphinxcontrib.bibtex",
    "sphinx_copybutton",
    "sphinx_gallery.gen_gallery",
    "numpydoc",
]

templates_path = ["_templates"]
exclude_patterns = ["_build", "Thumbs.db", ".DS_Store", "**.ipynb_checkpoints"]

# Sphinx will warn about all references where the target cannot be found.
nitpicky = False

# TODO: figure out why these are raising an error?
nitpick_ignore = [
    ('py:obj', 'UnsupervisedDecisionTree'),
<<<<<<< HEAD
=======
    ('py:obj', 'ObliqueDecisionTreeClassifier'),
    ('py:obj', 'PatchObliqueDecisionTreeClassifier'),
    ('py:obj', 'DecisionTreeClassifier'),
>>>>>>> 99973103
    ('py:mod', 'sktree.tree'),
]

# The name of a reST role (builtin or Sphinx extension) to use as the default
# role, that is, for text marked up `like this`. This can be set to 'py:obj' to
# make `filter` a cross-reference to the Python function “filter”.
default_role = "literal"

# -- options for HTML output -------------------------------------------------

# HTML options (e.g., theme)
# see: https://sphinx-bootstrap-theme.readthedocs.io/en/latest/README.html
# Clean up sidebar: Do not show "Source" link
html_show_sourcelink = False
html_copy_source = False
html_show_sphinx = False

html_theme = "pydata_sphinx_theme"

# Add any paths that contain templates here, relative to this directory.
html_static_path = ["_static"]
html_css_files = ["style.css"]

# Theme options are theme-specific and customize the look and feel of a theme
# further.  For a list of options available for each theme, see the
# documentation.
html_theme_options = {
    "icon_links": [
        dict(
            name="GitHub",
            url=gh_url,
            icon="fab fa-github-square",
        ),
    ],
    "use_edit_page_button": False,
    "navigation_with_keys": False,
    "show_toc_level": 1,
    "navbar_end": ["version-switcher", "navbar-icon-links"],
}
# Custom sidebar templates, maps document names to template names.
html_sidebars = {
    "index": ["search-field.html"],
}

html_context = {
    "pygment_light_style": "tango",
    "pygment_dark_style": "native",
    "versions_dropdown": {
        "dev": "v0.1 (devel)",
    },
}

# -- autosummary -------------------------------------------------------------
autosummary_generate = True

# -- autodoc -----------------------------------------------------------------
autoclass_content = "class"
autodoc_typehints = "none"
autodoc_member_order = "groupwise"
autodoc_warningiserror = False
autodoc_default_options = {"inherited-members": None}

# -- numpydoc ----------------------------------------------------------------

# needed to prevent errors
numpydoc_class_members_toctree = False
numpydoc_attributes_as_param_list = True

# x-ref
numpydoc_xref_param_type = True
numpydoc_xref_aliases = {
    # Python
    "Path": "pathlib.Path",
    "bool": ":class:`python:bool`",
    # "UnsupervisedDecisionTree": ":class:`sktree.tree.UnsupervisedDecisionTree",
}
numpydoc_xref_ignore = {
    "of",
    'or',
    "shape",
    "n_components",
    "n_pixels",
    "n_classes",
    "instance",
    "optional",
    "ArrayLike",
    "estimator",
    "pandas",
    "n_samples",
    "n_features",
    'n_features_new',
    "n_estimators",
    'n_outputs',
    "n_nodes",
    "X",
    "default",
    "sparse",
    "matrix",
    'Ignored',
    'UnsupervisedSplitter',
<<<<<<< HEAD
=======
    # from sklearn
    "such",
    "arrays",
    "if",
    "DecisionTreeClassifier",
    "dicts",
    "a",
    "Tree",
    "_type_",
>>>>>>> 99973103
}

# validation
# https://numpydoc.readthedocs.io/en/latest/validation.html#validation-checks
error_ignores = {
    "GL01",  # docstring should start in the line immediately after the quotes
    "EX01",  # section 'Examples' not found
    "ES01",  # no extended summary found
    "SA01",  # section 'See Also' not found
    "RT01",
    "RT02",  # The first line of the Returns section should contain only the type, unless multiple values are being returned  # noqa
    "PR09",  # ending with a . is not necessary
}

numpydoc_validate = False
numpydoc_validation_checks = {"all"} | set(error_ignores)
numpydoc_validation_exclude = {  # set of regex
    # we currently don't document these properly (probably okay)
    r"\.__getitem__",
    r"\.__contains__",
    r"\.__hash__",
    r"\.__mul__",
    r"\.__sub__",
    r"\.__add__",
    r"\.__iter__",
    r"\.__div__",
    r"\.__neg__",
    r"\.__len__",
}

# -- sphinx-copybutton -------------------------------------------------------
copybutton_prompt_text = r">>> |\.\.\. |\$ "
copybutton_prompt_is_regexp = True

# -- intersphinx -------------------------------------------------------------
intersphinx_mapping = {
    "python": ("https://docs.python.org/3", None),
    "numpy": ("https://numpy.org/devdocs", None),
    "scipy": ("https://scipy.github.io/devdocs", None),
    "sklearn": ("https://scikit-learn.org/stable", None),
    "pandas": ("https://pandas.pydata.org/pandas-docs/dev", None),
    "joblib": ("https://joblib.readthedocs.io/en/latest", None),
    "matplotlib": ("https://matplotlib.org/stable", None),
    "torch": ("https://pytorch.org/docs/stable", None),
}
intersphinx_timeout = 5

# -- sphinx-gallery ----------------------------------------------------------
os.environ["_sktree_BUILDING_DOC"] = "true"
scrapers = ("matplotlib",)

compress_images = ("images", "thumbnails")
# let's make things easier on Windows users
# (on Linux and macOS it's easy enough to require this)
if sys.platform.startswith("win"):
    try:
        subprocess.check_call(["optipng", "--version"])
    except Exception:
        compress_images = ()

sphinx_gallery_conf = {
    "doc_module": ("sktree",),
    "reference_url": {
        "sktree": None,
    },
    "examples_dirs": ["../examples"],
    "gallery_dirs": ["auto_examples"],
    "backreferences_dir": "generated",
    "plot_gallery": "True",  # Avoid annoying Unicode/bool default warning
    "thumbnail_size": (160, 112),
    "remove_config_comments": True,
    "min_reported_time": 1.0,
    "abort_on_example_error": False,
    "image_scrapers": scrapers,
    "show_memory": not sys.platform.startswith(("win", "darwin")),
    "line_numbers": False,  # messes with style
    "within_subsection_order": ExampleTitleSortKey,
    "capture_repr": ("_repr_html_",),
    "junit": os.path.join("..", "test-results", "sphinx-gallery", "junit.xml"),
    "matplotlib_animations": True,
    "compress_images": compress_images,
    "filename_pattern": "^((?!sgskip).)*$",
}

# -- sphinxcontrib-bibtex ----------------------------------------------------
bibtex_bibfiles = ["./references.bib"]
bibtex_style = "unsrt"
bibtex_footbibliography_header = ""

# -- Sphinx-issues -----------------------------------------------------------
issues_github_path = "neurodata/scikit-tree"

# -- sphinx.ext.linkcode -----------------------------------------------------
# https://www.sphinx-doc.org/en/master/usage/extensions/linkcode.html

# def linkcode_resolve(domain: str, info: Dict[str, str]) -> Optional[str]:
#     """Determine the URL corresponding to a Python object.

#     Parameters
#     ----------
#     domain : str
#         One of 'py', 'c', 'cpp', 'javascript'.
#     info : dict
#         With keys "module" and "fullname".

#     Returns
#     -------
#     url : str | None
#         The code URL. If None, no link is added.
#     """
#     if domain != "py":
#         return None  # only document python objects

#     # retrieve pyobject and file
#     try:
#         module = import_module(info["module"])
#         pyobject = module
#         for elt in info["fullname"].split("."):
#             pyobject = getattr(pyobject, elt)
#         fname = inspect.getsourcefile(pyobject).replace("\\", "/")
#     except Exception:
#         # Either the object could not be loaded or the file was not found.
#         # For instance, properties will raise.
#         return None

#     # retrieve start/stop lines
#     source, start_line = inspect.getsourcelines(pyobject)
#     lines = "L%d-L%d" % (start_line, start_line + len(source) - 1)

#     # create URL
#     if "dev" in release:
#         branch = "main"
#     else:
#         return None  # alternatively, link to a maint/version branch
#     fname = fname.split("/scikit-tree/")[1]
#     url = f"{gh_url}/blob/{branch}/scikit-tree/{fname}#{lines}"
#     return url<|MERGE_RESOLUTION|>--- conflicted
+++ resolved
@@ -81,12 +81,9 @@
 # TODO: figure out why these are raising an error?
 nitpick_ignore = [
     ('py:obj', 'UnsupervisedDecisionTree'),
-<<<<<<< HEAD
-=======
     ('py:obj', 'ObliqueDecisionTreeClassifier'),
     ('py:obj', 'PatchObliqueDecisionTreeClassifier'),
     ('py:obj', 'DecisionTreeClassifier'),
->>>>>>> 99973103
     ('py:mod', 'sktree.tree'),
 ]
 
@@ -161,7 +158,6 @@
     # Python
     "Path": "pathlib.Path",
     "bool": ":class:`python:bool`",
-    # "UnsupervisedDecisionTree": ":class:`sktree.tree.UnsupervisedDecisionTree",
 }
 numpydoc_xref_ignore = {
     "of",
@@ -187,8 +183,6 @@
     "matrix",
     'Ignored',
     'UnsupervisedSplitter',
-<<<<<<< HEAD
-=======
     # from sklearn
     "such",
     "arrays",
@@ -198,7 +192,6 @@
     "a",
     "Tree",
     "_type_",
->>>>>>> 99973103
 }
 
 # validation
