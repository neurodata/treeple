--- conflicted
+++ resolved
@@ -36,11 +36,7 @@
     # process, as it may not be compiled yet
 else:
     try:
-<<<<<<< HEAD
         from . import tree, ensemble, experimental
-=======
-        from . import tree, ensemble
->>>>>>> b6d1adb9
         from .ensemble._unsupervised_forest import (
             UnsupervisedRandomForest,
             UnsupervisedObliqueRandomForest,
@@ -53,9 +49,6 @@
         msg = """Error importing scikit-tree: you cannot import scikit-tree while
         being in scikit-tree source directory; please exit the scikit-tree source
         tree first and relaunch your Python interpreter."""
-<<<<<<< HEAD
-        raise ImportError(msg) from e
-=======
         raise ImportError(msg) from e
 
     __all__ = [
@@ -65,5 +58,4 @@
         "PatchObliqueRandomForestClassifier",
         "UnsupervisedRandomForest",
         "UnsupervisedObliqueRandomForest",
-    ]
->>>>>>> b6d1adb9
+    ]