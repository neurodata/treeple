"""
Manifold forest of trees-based ensemble methods.

Those methods include various random forest methods that operate on manifolds.
"""

# Authors: Adam Li <adam2392@gmail.com>
#
# License: BSD 3 clause
from warnings import warn

import numpy as np
from scipy.sparse import issparse
from sklearn.base import ClusterMixin, TransformerMixin
from sklearn.cluster import AgglomerativeClustering
from sklearn.ensemble._forest import (
    MAX_INT,
    _generate_unsampled_indices,
    _get_n_samples_bootstrap,
    _parallel_build_trees,
)
from sklearn.metrics import calinski_harabasz_score, pairwise_distances
from sklearn.utils.parallel import Parallel, delayed
from sklearn_fork.ensemble._forest import BaseForest
from sklearn_fork.tree._tree import DTYPE
from sklearn_fork.utils.validation import _check_sample_weight, check_is_fitted, check_random_state

from sktree.tree import UnsupervisedDecisionTree, UnsupervisedObliqueDecisionTree

from ..tree._neighbors import SimMatrixMixin

<<<<<<< HEAD
def pairwise_forest_distance(est, X, epsilon=1e-6, n_jobs=None):
    """Compute pairwise distance matrix using a forest.

    The distances/dissimilarities computed using a forest are not necessarily
    a proper distance metric due to the violation of the definiteness property
    and the triangle inequality property. In order to overcome that, we utilize
    the adjustment proposed in :footcite:`marx2021estimating`, where the distance
    between samples :math:`x_i` and :math:`x_j` is defined as:

    - :math:`d_F(x_i, x_j)` if :math:`d_F(x_i, x_j) > 0`
    - :math:`\\frac{d_2(x_i, x_j)}{c(T + \\epsilon)}` otherwise

    where :math:`d_F(x_i, x_j)` is the dissimilarity matrix computed using the forest,
    :math:`d_2(x_i, x_j)` is the Euclidean distance metric, ``c`` is the maximum L2-norm
    between any two pairs i, j, ``T`` is the number of trees and a small constant
    :math:`\\epsilon > 0`.

    Parameters
    ----------
    est : BaseForest
        An instance of an unsupervised forest. If not fitted already, then
        will fit on ``X``.
    X : ndarray of shape (n_samples_X, n_features)
        Array of pairwise distances between samples.
    epsilon : float, optional
        The epsilon value to add, by default 1e-6.
    n_jobs : int, default=None
        The number of jobs to use for the computation. This works by breaking
        down the pairwise matrix into n_jobs even slices and computing them in
        parallel.

        ``None`` means 1 unless in a :obj:`joblib.parallel_backend` context.
        ``-1`` means using all processors. See :term:`Glossary <n_jobs>`
        for more details.

    Returns
    -------
    D : ndarray of shape (n_samples_X, n_samples_X)
        A distance matrix D such that D_{i, j} is the distance between the
        ith and jth vectors of the given matrix X.
    """
    if not isinstance(est, BaseForest):
        raise RuntimeError(f"Must use a forest, not {est}.")

    if not check_is_fitted(est):
        # fit the forest
        est.fit(X)

    # compute pairwise affinity array
    aff_arr = _compute_affinity_matrix(est, X)

    # convert to a dissimilarity array
    D = 1.0 - aff_arr

    # compute pairwise Euclidean distance matrix
    l2_matrix = pairwise_distances(X, metric="l2", n_jobs=n_jobs)
    c_constant = max(l2_matrix)

    # apply conversion to turn dissimilarity array into a proper distance matrix
    z_indices = np.argwhere(np.triu(D, -1) == 0)
    D[z_indices] = l2_matrix[z_indices] / (c_constant * (est.n_estimators + epsilon))
    return D


def _compute_affinity_matrix(est: BaseForest, X):
    """Compute the proximity matrix of samples in X.

    Parameters
    ----------
    X : ndarray of shape (n_samples, n_features)
        Data array that we want to compute pairwise affinity matrix of.

    Returns
    -------
    prox_matrix : array-like of shape (n_samples, n_samples)
        This is the proximity matrix, or counts the number of times other samples
        fall in the same leaf over the entire forest. This is normalized by the
        total number of trees in the entire forest.
    """
    # apply to the leaves
    # For each datapoint x in X and for each tree in the forest,
    # the index of the leaf x ends up in.
    X_leaves = est.apply(X)

    n_samples = X_leaves.shape[0]
    aff_matrix = np.zeros((n_samples, n_samples), dtype=np.float32)

    # fill the main diagonal with 1's
    # np.fill_diagonal(aff_matrix, 1.0)
    for idx in range(est.n_estimators):
        for unique_leaf in np.unique(X_leaves[:, idx]):
            # find all samples
            samples_in_leaf = np.atleast_1d(np.argwhere(X_leaves[:, idx] == unique_leaf).squeeze())
            aff_matrix[np.ix_(samples_in_leaf, samples_in_leaf)] += 1

    # normalize by the number of trees
    aff_matrix = np.divide(aff_matrix, est.n_estimators)
    return aff_matrix


class ForestCluster(TransformerMixin, ClusterMixin, BaseForest):
=======

class ForestCluster(SimMatrixMixin, TransformerMixin, ClusterMixin, BaseForest):
>>>>>>> aa7e174d
    """Unsupervised forest base class."""

    def __init__(
        self,
        estimator,
        n_estimators=100,
        *,
        estimator_params=tuple(),
        bootstrap=False,
        oob_score=False,
        n_jobs=None,
        random_state=None,
        verbose=0,
        warm_start=False,
        max_samples=None,
    ) -> None:
        super().__init__(
            estimator=estimator,
            n_estimators=n_estimators,
            estimator_params=estimator_params,
            bootstrap=bootstrap,
            oob_score=oob_score,
            n_jobs=n_jobs,
            random_state=random_state,
            verbose=verbose,
            warm_start=warm_start,
            max_samples=max_samples,
        )

    def fit(self, X, y=None, sample_weight=None):
        """Fit estimator.

        Parameters
        ----------
        X : {array-like, sparse matrix} of shape (n_samples, n_features)
            The input samples. Use ``dtype=np.float32`` for maximum
            efficiency. Sparse matrices are also supported, use sparse
            ``csc_matrix`` for maximum efficiency.

        y : Ignored
            Not used, present for API consistency by convention.

        sample_weight : array-like of shape (n_samples,), default=None
            Sample weights. If None, then samples are equally weighted. Splits
            that would create child nodes with net zero or negative weight are
            ignored while searching for a split in each node. In the case of
            classification, splits are also ignored if they would result in any
            single class carrying a negative weight in either child node.

        Returns
        -------
        self : object
            Returns the instance itself.
        """
        self._validate_params()

        # Validate or convert input data
        X = self._validate_data(
            X,
            dtype=DTYPE,  # accept_sparse="csc",
        )
        if sample_weight is not None:
            sample_weight = _check_sample_weight(sample_weight, X)

        if issparse(X):
            # Pre-sort indices to avoid that each individual tree of the
            # ensemble sorts the indices.
            X.sort_indices()

        if not self.bootstrap and self.max_samples is not None:
            raise ValueError(
                "`max_sample` cannot be set if `bootstrap=False`. "
                "Either switch to `bootstrap=True` or set "
                "`max_sample=None`."
            )
        elif self.bootstrap:
            n_samples_bootstrap = _get_n_samples_bootstrap(
                n_samples=X.shape[0], max_samples=self.max_samples
            )
        else:
            n_samples_bootstrap = None

        self._validate_estimator()

        if not self.bootstrap and self.oob_score:
            raise ValueError("Out of bag estimation only available if bootstrap=True")

        random_state = check_random_state(self.random_state)

        if not self.warm_start or not hasattr(self, "estimators_"):
            # Free allocated memory, if any
            self.estimators_ = []

        n_more_estimators = self.n_estimators - len(self.estimators_)

        if n_more_estimators < 0:
            raise ValueError(
                "n_estimators=%d must be larger or equal to "
                "len(estimators_)=%d when warm_start==True"
                % (self.n_estimators, len(self.estimators_))
            )

        elif n_more_estimators == 0:
            warn("Warm-start fitting without increasing n_estimators does not " "fit new trees.")
        else:
            if self.warm_start and len(self.estimators_) > 0:
                # We draw from the random state to get the random state we
                # would have got if we hadn't used a warm_start.
                random_state.randint(MAX_INT, size=len(self.estimators_))

            trees = [
                self._make_estimator(append=False, random_state=random_state)
                for i in range(n_more_estimators)
            ]

            # Parallel loop: we prefer the threading backend as the Cython code
            # for fitting the trees is internally releasing the Python GIL
            # making threading more efficient than multiprocessing in
            # that case. However, for joblib 0.12+ we respect any
            # parallel_backend contexts set at a higher level,
            # since correctness does not rely on using threads.
            trees = Parallel(n_jobs=self.n_jobs, verbose=self.verbose, prefer="threads",)(
                delayed(_parallel_build_trees)(
                    t,
                    self.bootstrap,
                    X,
                    y,
                    sample_weight,
                    i,
                    len(trees),
                    verbose=self.verbose,
                    class_weight=self.class_weight,
                    n_samples_bootstrap=n_samples_bootstrap,
                )
                for i, t in enumerate(trees)
            )

            # Collect newly grown trees
            self.estimators_.extend(trees)

        if self.oob_score:
            if callable(self.oob_score):
                self._set_oob_score_and_attributes(X, scoring_function=self.oob_score)
            else:
                self._set_oob_score_and_attributes(X)

<<<<<<< HEAD
        # now compute the affinity matrix and set it
        self.affinity_matrix_ = _compute_affinity_matrix(self, X)
=======
        # now compute the similarity/dissimilarity matrix and set it
        sim_mat = self.compute_similarity_matrix(X)
>>>>>>> aa7e174d

        # compute the labels and set it
        self.labels_ = self._assign_labels(sim_mat)

        return self

    def predict(self, X):
        """Predict clusters for X.

        The predicted class of an input sample is a vote by the trees in
        the forest, weighted by their probability estimates. That is,
        the predicted class is the one with highest mean probability
        estimate across the trees.

        Parameters
        ----------
        X : {array-like, sparse matrix} of shape (n_samples, n_features)
            The input samples. Internally, its dtype will be converted to
            ``dtype=np.float32``. If a sparse matrix is provided, it will be
            converted into a sparse ``csr_matrix``.

        Returns
        -------
        y : ndarray of shape (n_samples,) or (n_samples, n_outputs)
            The predicted classes.
        """
        X = self._validate_X_predict(X)
        similarity_matrix = self.transform(X)

        # compute the labels and set it
        return self._assign_labels(similarity_matrix)

    def transform(self, X):
        """Transform X to a cluster-distance space.

        In the new space, each dimension is the distance to the cluster
        centers. Note that even if X is sparse, the array returned by
        `transform` will typically be dense.

        Parameters
        ----------
        X : {array-like, sparse matrix} of shape (n_samples, n_features)
            New data to transform.

        Returns
        -------
        X_new : ndarray of shape (n_samples, n_samples)
            X transformed in the new space.
        """
        check_is_fitted(self)

        # now compute the affinity matrix and set it
<<<<<<< HEAD
        affinity_matrix = _compute_affinity_matrix(self, X)
        return affinity_matrix

    def _assign_labels(self, affinity_matrix):
=======
        similarity_matrix = self.compute_similarity_matrix(X)
        return similarity_matrix

    def _assign_labels(self, similarity_matrix):
>>>>>>> aa7e174d
        """Assign cluster labels given X.

        Parameters
        ----------
        similarity_matrix : ndarray of shape (n_samples, n_samples)
            The affinity matrix.

        Returns
        -------
        predict_labels : ndarray of shape (n_samples,)
            The predicted cluster labels
        """
        if self.clustering_func is None:
            self.clustering_func_ = AgglomerativeClustering
        else:
            self.clustering_func_ = self.clustering_func
        if self.clustering_func_args is None:
            self.clustering_func_args_ = dict()
        else:
            self.clustering_func_args_ = self.clustering_func_args
        cluster = self.clustering_func_(**self.clustering_func_args_)

        # apply agglomerative clustering to obtain cluster labels
        predict_labels = cluster.fit_predict(similarity_matrix)
        return predict_labels

    @staticmethod
    def _get_oob_predictions(tree, X):
        """Compute the OOB transformations for an individual tree.

        Parameters
        ----------
        tree : UnsupervisedDecisionTree object
            A single unsupervised decision tree model.
        X : ndarray of shape (n_samples, n_features)
            The OOB samples.

        Returns
        -------
        tree_prox_matrix : ndarray of shape (n_samples, n_samples)
            The OOB associated proximity matrix.
        """
        # transform X

        # now compute the affinity matrix and set it
        tree_prox_matrix = tree.compute_similarity_matrix_forest(X)

        return tree_prox_matrix

    def _compute_oob_predictions(self, X, y=None):
        """Compute the OOB transformations.

        This only uses the OOB samples per tree to compute the unnormalized
        proximity matrix. These submatrices are then aggregated into the whole
        proximity matrix and normalized based on how many times each sample
        showed up in an OOB tree.

        Parameters
        ----------
        X : array-like of shape (n_samples, n_features)
            The data matrix.
        y : ndarray of shape (n_samples, n_outputs)
            Not used.

        Returns
        -------
        oob_pred : ndarray of shape (n_samples, n_samples)
            The OOB proximity matrix.
        """
        # Prediction requires X to be in CSR format
        if issparse(X):
            X = X.tocsr()

        n_samples = X.shape[0]

        # for clustering, n_classes_ does not exist and we create an empty
        # axis to be consistent with the classification case and make
        # the array operations compatible with the 2 settings
        oob_pred_shape = (n_samples, n_samples)

        oob_pred = np.zeros(shape=oob_pred_shape, dtype=np.float64)
        n_oob_pred = np.zeros((n_samples, n_samples), dtype=np.int64)

        n_samples_bootstrap = _get_n_samples_bootstrap(
            n_samples,
            self.max_samples,
        )
        for estimator in self.estimators_:
            unsampled_indices = _generate_unsampled_indices(
                estimator.random_state,
                n_samples,
                n_samples_bootstrap,
            )

            tree_prox_matrix = self._get_oob_predictions(estimator, X[unsampled_indices, :])
            oob_pred[np.ix_(unsampled_indices, unsampled_indices)] += tree_prox_matrix
            n_oob_pred[np.ix_(unsampled_indices, unsampled_indices)] += 1

        if (n_oob_pred == 0).any():
            warn(
                "Some inputs do not have OOB scores. This probably means "
                "too few trees were used to compute any reliable OOB "
                "estimates.",
                UserWarning,
            )
            n_oob_pred[n_oob_pred == 0] = 1

            # normalize by the number of times each oob sample proximity matrix was computed
            oob_pred /= n_oob_pred

        return oob_pred

    def _set_oob_score_and_attributes(self, X, y, scoring_function=None):
        """Compute and set the OOB score and attributes.

        Parameters
        ----------
        X : array-like of shape (n_samples, n_features)
            The data matrix.
        y : ndarray of shape (n_samples, n_outputs)
            The target matrix.
        scoring_function : callable, default=None
            Scoring function for OOB score. Default is the
            :func:`sklearn.metrics.calinski_harabasz_score`.
            Must not require true ``y_labels``.
        """
        self.oob_decision_function_ = self._compute_oob_predictions(X)

        if scoring_function is None:
            scoring_function = calinski_harabasz_score

        # assign labels
        predict_labels = self._assign_labels(self.oob_decision_function_)

        self.oob_labels_ = predict_labels
        self.oob_score_ = scoring_function(X, predict_labels)


class UnsupervisedRandomForest(ForestCluster):
    """Unsupervised random forest.

    An unsupervised random forest is inherently a clustering algorithm that also
    simultaneously computes an adaptive affinity matrix that is based on the 0-1
    tree distance (i.e. do samples fall within the same leaf).

    Parameters
    ----------
    n_estimators : int, optional
        Number of trees to fit, by default 100.

    criterion : {"twomeans", "fastbic"}, default="twomeans"
        The function to measure the quality of a split. Supported criteria are
        "twomeans" for maximizing the variance and "fastbic" for the
        maximizing the Bayesian Information Criterion (BIC), see
        :ref:`tree_mathematical_formulation`.

    max_depth : int, default=None
        The maximum depth of the tree. If None, then nodes are expanded until
        all leaves are pure or until all leaves contain less than
        min_samples_split samples.

    min_samples_split : int or float, default='sqrt'
        The minimum number of samples required to split an internal node:

        - If int, then consider `min_samples_split` as the minimum number.
        - If float, then `min_samples_split` is a fraction and
          `ceil(min_samples_split * n_samples)` are the minimum
          number of samples for each split.
        - If 'sqrt', then considered :math:`\\sqrt{2n}`, where n is the number
          of samples in the dataset, ``X``.

        In unsupervised trees, it is recommended by :footcite:`Meghana2019_geodesicrf`
        to use the sqrt of two times the number of samples in the dataset.

    min_samples_leaf : int or float, default=1
        The minimum number of samples required to be at a leaf node.
        A split point at any depth will only be considered if it leaves at
        least ``min_samples_leaf`` training samples in each of the left and
        right branches.  This may have the effect of smoothing the model,
        especially in regression.

        - If int, then consider `min_samples_leaf` as the minimum number.
        - If float, then `min_samples_leaf` is a fraction and
          `ceil(min_samples_leaf * n_samples)` are the minimum
          number of samples for each node.

    min_weight_fraction_leaf : float, default=0.0
        The minimum weighted fraction of the sum total of weights (of all
        the input samples) required to be at a leaf node. Samples have
        equal weight when sample_weight is not provided.

    max_features : {"sqrt", "log2", None}, int or float, default="sqrt"
        The number of features to consider when looking for the best split:

        - If int, then consider `max_features` features at each split.
        - If float, then `max_features` is a fraction and
          `max(1, int(max_features * n_features_in_))` features are considered at each
          split.
        - If "auto", then `max_features=sqrt(n_features)`.
        - If "sqrt", then `max_features=sqrt(n_features)`.
        - If "log2", then `max_features=log2(n_features)`.
        - If None, then `max_features=n_features`.

        Note: the search for a split does not stop until at least one
        valid partition of the node samples is found, even if it requires to
        effectively inspect more than ``max_features`` features.

    max_leaf_nodes : int, default=None
        Grow trees with ``max_leaf_nodes`` in best-first fashion.
        Best nodes are defined as relative reduction in impurity.
        If None then unlimited number of leaf nodes.

    min_impurity_decrease : float, default=0.0
        A node will be split if this split induces a decrease of the impurity
        greater than or equal to this value.

        The weighted impurity decrease equation is the following::

            N_t / N * (impurity - N_t_R / N_t * right_impurity
                                - N_t_L / N_t * left_impurity)

        where ``N`` is the total number of samples, ``N_t`` is the number of
        samples at the current node, ``N_t_L`` is the number of samples in the
        left child, and ``N_t_R`` is the number of samples in the right child.

        ``N``, ``N_t``, ``N_t_R`` and ``N_t_L`` all refer to the weighted sum,
        if ``sample_weight`` is passed.
    bootstrap : bool, optional
        Whether to bootstrap, by default False.
    oob_score : bool or callable, default=False
        Whether to use out-of-bag samples to estimate the generalization score.
        By default, :func:`~sklearn.metrics.calinski_harabasz_score` is used.
        Provide a callable with signature `metric(X, predicted_labels)` to use a
        custom metric. Only available if `bootstrap=True`. Other supported functions
        from scikit-learn are :func:`sklearn.metrics.silhouette_score`,
        :func:`sklearn.metrics.calinski_harabasz_score`, and
        :func:`sklearn.metrics.davies_bouldin_score`.
    n_jobs : int, optional
        Number of CPUs to use in `joblib` parallelization for constructing trees,
        by default None.
    random_state : int, optional
        Random seed, by default None.
    verbose : int, optional
        Verbosity, by default 0.
    warm_start : bool, optional
        Whether to continue constructing trees from previous instant, by default False.
    max_samples : int or float, default=None
        If bootstrap is True, the number of samples to draw from X
        to train each base estimator.

        - If None (default), then draw `X.shape[0]` samples.
        - If int, then draw `max_samples` samples.
        - If float, then draw `max_samples * X.shape[0]` samples. Thus,
          `max_samples` should be in the interval `(0.0, 1.0]`.
    clustering_func : callable
        Scikit-learn compatible clustering function to take the affinity matrix
        and return cluster labels. By default, :class:`sklearn.cluster.AgglomerativeClustering`.
    clustering_func_args : dict
        Clustering function class keyword arguments. Passed to `clustering_func`.

    Attributes
    ----------
    estimator_ : UnsupervisedDecisionTree
        The child estimator template used to create the collection of fitted
        sub-estimators.

    estimators_ : list of UnsupervisedDecisionTree
        The collection of fitted sub-estimators.

    n_features_in_ : int
        Number of features seen during :term:`fit`.

    feature_names_in_ : ndarray of shape (`n_features_in_`,)
        Names of features seen during :term:`fit`. Defined only when `X`
        has feature names that are all strings.

    feature_importances_ : ndarray of shape (n_features,)
        The impurity-based feature importances.
        The higher, the more important the feature.
        The importance of a feature is computed as the (normalized)
        total reduction of the criterion brought by that feature.  It is also
        known as the Gini importance.

        Warning: impurity-based feature importances can be misleading for
        high cardinality features (many unique values). See
        :func:`sklearn.inspection.permutation_importance` as an alternative.

    labels_ : ndarray of shape (n_samples,)
        Labels of each point.

    similarity_matrix_ : ndarray of shape (n_samples, n_samples)
        Stores the affinity/similarity matrix used in fit. Note this matrix
        is computed from within-bag and OOB samples.

    dissimilarity_matrix_ : ndarray of shape (n_samples, n_samples)
        Stores the dissimilarity matrix used in fit. Note this matrix
        is computed from within-bag and OOB samples.

    oob_score_ : float
        Score of the training dataset obtained using an out-of-bag estimate.
        This attribute exists only when ``oob_score`` is True.

    oob_decision_function_ : ndarray of shape (n_samples, n_samples)
        Affinity matrix computed with only out-of-bag estimate on the training
        set. If n_estimators is small it might be possible that a data point
        was never left out during the bootstrap. In this case,
        `oob_decision_function_` might contain NaN. This attribute exists
        only when ``oob_score`` is True.

    References
    ----------
    .. footbibliography::
    """

    _parameter_constraints: dict = {
        **ForestCluster._parameter_constraints,
        **UnsupervisedDecisionTree._parameter_constraints,
    }
    def __init__(
        self,
        n_estimators=100,
        *,
        criterion="twomeans",
        max_depth=None,
        min_samples_split=5,
        min_samples_leaf=1,
        min_weight_fraction_leaf=0.0,
        max_features="sqrt",
        max_leaf_nodes=None,
        min_impurity_decrease=0.0,
        bootstrap=False,
        oob_score=False,
        n_jobs=None,
        random_state=None,
        verbose=0,
        warm_start=False,
        max_samples=None,
        clustering_func=None,
        clustering_func_args=None,
    ) -> None:
        super().__init__(
            estimator=UnsupervisedDecisionTree(),  # type: ignore
            n_estimators=n_estimators,
            estimator_params=(
                "criterion",
                "max_depth",
                "min_samples_split",
                "min_samples_leaf",
                "min_weight_fraction_leaf",
                "max_features",
                "max_leaf_nodes",
                "min_impurity_decrease",
                "random_state",
            ),
            bootstrap=bootstrap,
            oob_score=oob_score,
            n_jobs=n_jobs,
            random_state=random_state,
            verbose=verbose,
            warm_start=warm_start,
            max_samples=max_samples,
        )

        self.criterion = criterion
        self.max_depth = max_depth
        self.min_samples_split = min_samples_split
        self.min_samples_leaf = min_samples_leaf
        self.min_weight_fraction_leaf = min_weight_fraction_leaf
        self.max_features = max_features
        self.max_leaf_nodes = max_leaf_nodes
        self.min_impurity_decrease = min_impurity_decrease
        self.clustering_func = clustering_func
        self.clustering_func_args = clustering_func_args


class UnsupervisedObliqueRandomForest(ForestCluster):
    """Unsupervised oblique random forest.

    An unsupervised random forest is inherently a clustering algorithm that also
    simultaneously computes an adaptive affinity matrix that is based on the 0-1
    tree distance (i.e. do samples fall within the same leaf).

    Parameters
    ----------
    n_estimators : int, optional
        Number of trees to fit, by default 100.

    criterion : {"twomeans", "fastbic"}, default="twomeans"
        The function to measure the quality of a split. Supported criteria are
        "twomeans" for maximizing the variance and "fastbic" for the
        maximizing the Bayesian Information Criterion (BIC), see
        :ref:`tree_mathematical_formulation`.

    max_depth : int, default=None
        The maximum depth of the tree. If None, then nodes are expanded until
        all leaves are pure or until all leaves contain less than
        min_samples_split samples.

    min_samples_split : int or float, default=2
        The minimum number of samples required to split an internal node:

        - If int, then consider `min_samples_split` as the minimum number.
        - If float, then `min_samples_split` is a fraction and
          `ceil(min_samples_split * n_samples)` are the minimum
          number of samples for each split.

        In unsupervised trees, it is recommended by :footcite:`Meghana2019_geodesicrf`
        to use the sqrt of two times the number of samples in the dataset.

    min_samples_leaf : int or float, default=1
        The minimum number of samples required to be at a leaf node.
        A split point at any depth will only be considered if it leaves at
        least ``min_samples_leaf`` training samples in each of the left and
        right branches.  This may have the effect of smoothing the model,
        especially in regression.

        - If int, then consider `min_samples_leaf` as the minimum number.
        - If float, then `min_samples_leaf` is a fraction and
          `ceil(min_samples_leaf * n_samples)` are the minimum
          number of samples for each node.

    min_weight_fraction_leaf : float, default=0.0
        The minimum weighted fraction of the sum total of weights (of all
        the input samples) required to be at a leaf node. Samples have
        equal weight when sample_weight is not provided.

    max_features : {"sqrt", "log2", None}, int or float, default="sqrt"
        The number of features to consider when looking for the best split:

        - If int, then consider `max_features` features at each split.
        - If float, then `max_features` is a fraction and
          `max(1, int(max_features * n_features_in_))` features are considered at each
          split.
        - If "auto", then `max_features=sqrt(n_features)`.
        - If "sqrt", then `max_features=sqrt(n_features)`.
        - If "log2", then `max_features=log2(n_features)`.
        - If None, then `max_features=n_features`.

        Note: the search for a split does not stop until at least one
        valid partition of the node samples is found, even if it requires to
        effectively inspect more than ``max_features`` features.

    max_leaf_nodes : int, default=None
        Grow trees with ``max_leaf_nodes`` in best-first fashion.
        Best nodes are defined as relative reduction in impurity.
        If None then unlimited number of leaf nodes.

    min_impurity_decrease : float, default=0.0
        A node will be split if this split induces a decrease of the impurity
        greater than or equal to this value.

        The weighted impurity decrease equation is the following::

            N_t / N * (impurity - N_t_R / N_t * right_impurity
                                - N_t_L / N_t * left_impurity)

        where ``N`` is the total number of samples, ``N_t`` is the number of
        samples at the current node, ``N_t_L`` is the number of samples in the
        left child, and ``N_t_R`` is the number of samples in the right child.

        ``N``, ``N_t``, ``N_t_R`` and ``N_t_L`` all refer to the weighted sum,
        if ``sample_weight`` is passed.
    bootstrap : bool, optional
        Whether to bootstrap, by default False.
    oob_score : bool or callable, default=False
        Whether to use out-of-bag samples to estimate the generalization score.
        By default, :func:`~sklearn.metrics.calinski_harabasz_score` is used.
        Provide a callable with signature `metric(X, predicted_labels)` to use a
        custom metric. Only available if `bootstrap=True`. Other supported functions
        from scikit-learn are :func:`sklearn.metrics.silhouette_score`,
        :func:`sklearn.metrics.calinski_harabasz_score`, and
        :func:`sklearn.metrics.davies_bouldin_score`.
    n_jobs : int, optional
        Number of CPUs to use in `joblib` parallelization for constructing trees,
        by default None.
    random_state : int, optional
        Random seed, by default None.
    verbose : int, optional
        Verbosity, by default 0.
    warm_start : bool, optional
        Whether to continue constructing trees from previous instant, by default False.
    max_samples : int or float, default=None
        If bootstrap is True, the number of samples to draw from X
        to train each base estimator.

        - If None (default), then draw `X.shape[0]` samples.
        - If int, then draw `max_samples` samples.
        - If float, then draw `max_samples * X.shape[0]` samples. Thus,
          `max_samples` should be in the interval `(0.0, 1.0]`.
    feature_combinations : float, default=1.5
        The number of features to combine on average at each split
        of the decision trees.
    clustering_func : callable
        Scikit-learn compatible clustering function to take the affinity matrix
        and return cluster labels. By default, :class:`sklearn.cluster.AgglomerativeClustering`.
    clustering_func_args : dict
        Clustering function class keyword arguments. Passed to `clustering_func`.

    Attributes
    ----------
    estimator_ : UnsupervisedDecisionTree
        The child estimator template used to create the collection of fitted
        sub-estimators.

    estimators_ : list of UnsupervisedDecisionTree
        The collection of fitted sub-estimators.

    n_features_in_ : int
        Number of features seen during :term:`fit`.

    feature_names_in_ : ndarray of shape (`n_features_in_`,)
        Names of features seen during :term:`fit`. Defined only when `X`
        has feature names that are all strings.

    feature_importances_ : ndarray of shape (n_features,)
        The impurity-based feature importances.
        The higher, the more important the feature.
        The importance of a feature is computed as the (normalized)
        total reduction of the criterion brought by that feature.  It is also
        known as the Gini importance.

        Warning: impurity-based feature importances can be misleading for
        high cardinality features (many unique values). See
        :func:`sklearn.inspection.permutation_importance` as an alternative.

    labels_ : ndarray of shape (n_samples,)
        Labels of each point.

    similarity_matrix_ : ndarray of shape (n_samples, n_samples)
        Stores the affinity/similarity matrix used in fit. Note this matrix
        is computed from within-bag and OOB samples.

    dissimilarity_matrix_ : ndarray of shape (n_samples, n_samples)
        Stores the dissimilarity matrix used in fit. Note this matrix
        is computed from within-bag and OOB samples.

    oob_score_ : float
        Score of the training dataset obtained using an out-of-bag estimate.
        This attribute exists only when ``oob_score`` is True.

    oob_decision_function_ : ndarray of shape (n_samples, n_samples)
        Affinity matrix computed with only out-of-bag estimate on the training
        set. If n_estimators is small it might be possible that a data point
        was never left out during the bootstrap. In this case,
        `oob_decision_function_` might contain NaN. This attribute exists
        only when ``oob_score`` is True.
    """
    _parameter_constraints: dict = {
        **ForestCluster._parameter_constraints,
        **UnsupervisedObliqueDecisionTree._parameter_constraints,
    }

    def __init__(
        self,
        n_estimators=100,
        *,
        criterion="twomeans",
        max_depth=None,
        min_samples_split=5,
        min_samples_leaf=1,
        min_weight_fraction_leaf=0.0,
        max_features=10,
        max_leaf_nodes=None,
        min_impurity_decrease=0.0,
        bootstrap=False,
        oob_score=False,
        n_jobs=None,
        random_state=None,
        verbose=0,
        warm_start=False,
        max_samples=None,
        feature_combinations=1.5,
        clustering_func=None,
        clustering_func_args=None,
    ) -> None:
        super().__init__(
            estimator=UnsupervisedObliqueDecisionTree(),  # type: ignore
            n_estimators=n_estimators,
            estimator_params=(
                "criterion",
                "max_depth",
                "min_samples_split",
                "min_samples_leaf",
                "min_weight_fraction_leaf",
                "max_features",
                "max_leaf_nodes",
                "min_impurity_decrease",
                "feature_combinations",
                "random_state",
            ),
            bootstrap=bootstrap,
            oob_score=oob_score,
            n_jobs=n_jobs,
            random_state=random_state,
            verbose=verbose,
            warm_start=warm_start,
            max_samples=max_samples,
        )

        self.criterion = criterion
        self.max_depth = max_depth
        self.min_samples_split = min_samples_split
        self.min_samples_leaf = min_samples_leaf
        self.min_weight_fraction_leaf = min_weight_fraction_leaf
        self.max_features = max_features
        self.max_leaf_nodes = max_leaf_nodes
        self.min_impurity_decrease = min_impurity_decrease
        self.feature_combinations = feature_combinations
        self.clustering_func = clustering_func
        self.clustering_func_args = clustering_func_args<|MERGE_RESOLUTION|>--- conflicted
+++ resolved
@@ -29,112 +29,8 @@
 
 from ..tree._neighbors import SimMatrixMixin
 
-<<<<<<< HEAD
-def pairwise_forest_distance(est, X, epsilon=1e-6, n_jobs=None):
-    """Compute pairwise distance matrix using a forest.
-
-    The distances/dissimilarities computed using a forest are not necessarily
-    a proper distance metric due to the violation of the definiteness property
-    and the triangle inequality property. In order to overcome that, we utilize
-    the adjustment proposed in :footcite:`marx2021estimating`, where the distance
-    between samples :math:`x_i` and :math:`x_j` is defined as:
-
-    - :math:`d_F(x_i, x_j)` if :math:`d_F(x_i, x_j) > 0`
-    - :math:`\\frac{d_2(x_i, x_j)}{c(T + \\epsilon)}` otherwise
-
-    where :math:`d_F(x_i, x_j)` is the dissimilarity matrix computed using the forest,
-    :math:`d_2(x_i, x_j)` is the Euclidean distance metric, ``c`` is the maximum L2-norm
-    between any two pairs i, j, ``T`` is the number of trees and a small constant
-    :math:`\\epsilon > 0`.
-
-    Parameters
-    ----------
-    est : BaseForest
-        An instance of an unsupervised forest. If not fitted already, then
-        will fit on ``X``.
-    X : ndarray of shape (n_samples_X, n_features)
-        Array of pairwise distances between samples.
-    epsilon : float, optional
-        The epsilon value to add, by default 1e-6.
-    n_jobs : int, default=None
-        The number of jobs to use for the computation. This works by breaking
-        down the pairwise matrix into n_jobs even slices and computing them in
-        parallel.
-
-        ``None`` means 1 unless in a :obj:`joblib.parallel_backend` context.
-        ``-1`` means using all processors. See :term:`Glossary <n_jobs>`
-        for more details.
-
-    Returns
-    -------
-    D : ndarray of shape (n_samples_X, n_samples_X)
-        A distance matrix D such that D_{i, j} is the distance between the
-        ith and jth vectors of the given matrix X.
-    """
-    if not isinstance(est, BaseForest):
-        raise RuntimeError(f"Must use a forest, not {est}.")
-
-    if not check_is_fitted(est):
-        # fit the forest
-        est.fit(X)
-
-    # compute pairwise affinity array
-    aff_arr = _compute_affinity_matrix(est, X)
-
-    # convert to a dissimilarity array
-    D = 1.0 - aff_arr
-
-    # compute pairwise Euclidean distance matrix
-    l2_matrix = pairwise_distances(X, metric="l2", n_jobs=n_jobs)
-    c_constant = max(l2_matrix)
-
-    # apply conversion to turn dissimilarity array into a proper distance matrix
-    z_indices = np.argwhere(np.triu(D, -1) == 0)
-    D[z_indices] = l2_matrix[z_indices] / (c_constant * (est.n_estimators + epsilon))
-    return D
-
-
-def _compute_affinity_matrix(est: BaseForest, X):
-    """Compute the proximity matrix of samples in X.
-
-    Parameters
-    ----------
-    X : ndarray of shape (n_samples, n_features)
-        Data array that we want to compute pairwise affinity matrix of.
-
-    Returns
-    -------
-    prox_matrix : array-like of shape (n_samples, n_samples)
-        This is the proximity matrix, or counts the number of times other samples
-        fall in the same leaf over the entire forest. This is normalized by the
-        total number of trees in the entire forest.
-    """
-    # apply to the leaves
-    # For each datapoint x in X and for each tree in the forest,
-    # the index of the leaf x ends up in.
-    X_leaves = est.apply(X)
-
-    n_samples = X_leaves.shape[0]
-    aff_matrix = np.zeros((n_samples, n_samples), dtype=np.float32)
-
-    # fill the main diagonal with 1's
-    # np.fill_diagonal(aff_matrix, 1.0)
-    for idx in range(est.n_estimators):
-        for unique_leaf in np.unique(X_leaves[:, idx]):
-            # find all samples
-            samples_in_leaf = np.atleast_1d(np.argwhere(X_leaves[:, idx] == unique_leaf).squeeze())
-            aff_matrix[np.ix_(samples_in_leaf, samples_in_leaf)] += 1
-
-    # normalize by the number of trees
-    aff_matrix = np.divide(aff_matrix, est.n_estimators)
-    return aff_matrix
-
-
-class ForestCluster(TransformerMixin, ClusterMixin, BaseForest):
-=======
 
 class ForestCluster(SimMatrixMixin, TransformerMixin, ClusterMixin, BaseForest):
->>>>>>> aa7e174d
     """Unsupervised forest base class."""
 
     def __init__(
@@ -281,13 +177,8 @@
             else:
                 self._set_oob_score_and_attributes(X)
 
-<<<<<<< HEAD
-        # now compute the affinity matrix and set it
-        self.affinity_matrix_ = _compute_affinity_matrix(self, X)
-=======
         # now compute the similarity/dissimilarity matrix and set it
         sim_mat = self.compute_similarity_matrix(X)
->>>>>>> aa7e174d
 
         # compute the labels and set it
         self.labels_ = self._assign_labels(sim_mat)
@@ -340,17 +231,10 @@
         check_is_fitted(self)
 
         # now compute the affinity matrix and set it
-<<<<<<< HEAD
-        affinity_matrix = _compute_affinity_matrix(self, X)
-        return affinity_matrix
-
-    def _assign_labels(self, affinity_matrix):
-=======
         similarity_matrix = self.compute_similarity_matrix(X)
         return similarity_matrix
 
     def _assign_labels(self, similarity_matrix):
->>>>>>> aa7e174d
         """Assign cluster labels given X.
 
         Parameters
