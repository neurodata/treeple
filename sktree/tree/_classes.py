--- conflicted
+++ resolved
@@ -2237,12 +2237,7 @@
                 self.min_impurity_decrease,
             )
 
-<<<<<<< HEAD
         builder.build(self.tree_, X, y, sample_weight)
-
-        if self.n_outputs_ == 1:
-            self.n_classes_ = self.n_classes_[0]
-            self.classes_ = self.classes_[0]
 
 
 class KernelDecisionTreeClassifier(PatchObliqueDecisionTreeClassifier):
@@ -2783,7 +2778,4 @@
             kernel_library.append(kernel)
             kernel_params.append({"shape": patch_shape, "sigma": sigma, "mu": mu})
 
-        return kernel_library, kernel_dims, kernel_params
-=======
-        builder.build(self.tree_, X, y, sample_weight)
->>>>>>> 32162e48
+        return kernel_library, kernel_dims, kernel_params