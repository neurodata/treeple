# distutils: language=c++
# cython: language_level=3
# cython: boundscheck=False
# cython: wraparound=False
# cython: initializedcheck=False

import numpy as np

from cython.operator cimport dereference as deref
from libcpp.vector cimport vector

from .._lib.sklearn.tree._criterion cimport Criterion
from .._lib.sklearn.tree._utils cimport rand_int, rand_uniform


cdef float64_t INFINITY = np.inf

# Mitigate precision differences between 32 bit and 64 bit
cdef float32_t FEATURE_THRESHOLD = 1e-7

# Constant to switch between algorithm non zero value extract algorithm
# in SparseSplitter
cdef float32_t EXTRACT_NNZ_SWITCH = 0.1


cdef inline void _init_split(ObliqueSplitRecord* self, intp_t start_pos) noexcept nogil:
    self.impurity_left = INFINITY
    self.impurity_right = INFINITY
    self.pos = start_pos
    self.feature = 0
    self.threshold = 0.
    self.improvement = -INFINITY
    self.missing_go_to_left = False
    self.n_missing = 0


cdef class BaseObliqueSplitter(Splitter):
    """Abstract oblique splitter class.

    Splitters are called by tree builders to find the best_split splits on
    both sparse and dense data, one split at a time.
    """
    def __getstate__(self):
        return {}

    def __setstate__(self, d):
        pass

    cdef int node_reset(self, intp_t start, intp_t end,
                        float64_t* weighted_n_node_samples) except -1 nogil:
        """Reset splitter on node samples[start:end].

        Returns -1 in case of failure to allocate memory (and raise MemoryError)
        or 0 otherwise.

        Parameters
        ----------
        start : intp_t
            The index of the first sample to consider
        end : intp_t
            The index of the last sample to consider
        weighted_n_node_samples : ndarray, dtype=float64_t pointer
            The total weight of those samples
        """

        self.start = start
        self.end = end

        self.criterion.init(self.y,
                            self.sample_weight,
                            self.weighted_n_samples,
                            self.samples)
        self.criterion.set_sample_pointers(start, end)

        weighted_n_node_samples[0] = self.criterion.weighted_n_node_samples

        # Clear all projection vectors
        for i in range(self.max_features):
            self.proj_mat_weights[i].clear()
            self.proj_mat_indices[i].clear()
        return 0

    cdef void sample_proj_mat(
        self,
        vector[vector[float32_t]]& proj_mat_weights,
        vector[vector[intp_t]]& proj_mat_indices
    ) noexcept nogil:
        """ Sample the projection vector.

        This is a placeholder method.
        """
        pass

    cdef intp_t pointer_size(self) noexcept nogil:
        """Get size of a pointer to record for ObliqueSplitter."""

        return sizeof(ObliqueSplitRecord)

    cdef inline void compute_features_over_samples(
        self,
        intp_t start,
        intp_t end,
        const intp_t[:] samples,
        float32_t[:] feature_values,
        vector[float32_t]* proj_vec_weights,  # weights of the vector (max_features,)
        vector[intp_t]* proj_vec_indices    # indices of the features (max_features,)
    ) noexcept nogil:
        """Compute the feature values for the samples[start:end] range.

        Returns -1 in case of failure to allocate memory (and raise MemoryError)
        or 0 otherwise.
        """
        cdef intp_t idx, jdx
        cdef intp_t col_idx
        cdef float32_t col_weight

        # Compute linear combination of features and then
        # sort samples according to the feature values.
        for jdx in range(0, proj_vec_indices.size()):
            col_idx = deref(proj_vec_indices)[jdx]
            col_weight = deref(proj_vec_weights)[jdx]

            for idx in range(start, end):
                # initialize the feature value to 0
                if jdx == 0:
                    feature_values[idx] = 0.0
                feature_values[idx] += self.X[samples[idx], col_idx] * col_weight

    cdef inline void fisher_yates_shuffle_memview(
        self,
        intp_t[::1] indices_to_sample,
        intp_t grid_size,
        uint32_t* random_state,
    ) noexcept nogil:
        cdef intp_t i, j

        # XXX: should this be `i` or `i+1`? for valid Fisher-Yates?
        for i in range(0, grid_size - 1):
            j = rand_int(i, grid_size, random_state)
            indices_to_sample[j], indices_to_sample[i] = \
                indices_to_sample[i], indices_to_sample[j]

cdef class ObliqueSplitter(BaseObliqueSplitter):
    def __cinit__(
        self,
        Criterion criterion,
        intp_t max_features,
        intp_t min_samples_leaf,
        float64_t min_weight_leaf,
        object random_state,
        const int8_t[:] monotonic_cst,
        float64_t feature_combinations,
        *argv
    ):
        """
        Parameters
        ----------
        criterion : Criterion
            The criterion to measure the quality of a split.

        max_features : intp_t
            The maximal number of randomly selected features which can be
            considered for a split.

        min_samples_leaf : intp_t
            The minimal number of samples each leaf can have, where splits
            which would result in having less samples in a leaf are not
            considered.

        min_weight_leaf : float64_t
            The minimal weight each leaf can have, where the weight is the sum
            of the weights of each sample in it.

        feature_combinations : float64_t
            The average number of features to combine in an oblique split.
            Each feature is independently included with probability
            ``feature_combination`` / ``n_features``.

        random_state : object
            The user inputted random state to be used for pseudo-randomness
        """
        self.criterion = criterion

        self.n_samples = 0
        self.n_features = 0

        # Max features = output dimensionality of projection vectors
        self.max_features = max_features
        self.min_samples_leaf = min_samples_leaf
        self.min_weight_leaf = min_weight_leaf
        self.random_state = random_state
        self.monotonic_cst = monotonic_cst

        # Sparse max_features x n_features projection matrix
        self.proj_mat_weights = vector[vector[float32_t]](self.max_features)
        self.proj_mat_indices = vector[vector[intp_t]](self.max_features)

        # Oblique tree parameters
        self.feature_combinations = feature_combinations

        # or max w/ 1...
        self.n_non_zeros = max(<intp_t>(self.max_features * self.feature_combinations), 1)

    cdef int init(
        self,
        object X,
        const float64_t[:, ::1] y,
        const float64_t[:] sample_weight,
        const unsigned char[::1] missing_values_in_feature_mask,
    ) except -1:
        Splitter.init(self, X, y, sample_weight, missing_values_in_feature_mask)

        self.X = X

        # create a helper array for allowing efficient Fisher-Yates
        self.indices_to_sample = np.arange(self.max_features * self.n_features,
                                           dtype=np.intp)

        # XXX: Just to initialize stuff
        # self.feature_weights = np.ones((self.n_features,), dtype=float32_t) / self.n_features
        return 0

    cdef void sample_proj_mat(
        self,
        vector[vector[float32_t]]& proj_mat_weights,
        vector[vector[intp_t]]& proj_mat_indices
    ) noexcept nogil:
        """Sample oblique projection matrix.

        Randomly sample features to put in randomly sampled projection vectors
        weight = 1 or -1 with probability 0.5.

        Note: vectors are passed by value, so & is needed to pass by reference.

        Parameters
        ----------
        proj_mat_weights : vector of vectors reference of shape (mtry, n_features)
            The memory address of projection matrix non-zero weights.
        proj_mat_indices : vector of vectors reference of shape (mtry, n_features)
            The memory address of projection matrix non-zero indices.

        Notes
        -----
        Note that grid_size must be larger than or equal to n_non_zeros because
        it is assumed ``feature_combinations`` is forced to be smaller than
        ``n_features`` before instantiating an oblique splitter.
        """
        cdef intp_t n_features = self.n_features
        cdef intp_t n_non_zeros = self.n_non_zeros
        cdef uint32_t* random_state = &self.rand_r_state

        cdef intp_t i, feat_i, proj_i, rand_vec_index
        cdef float32_t weight

        # construct an array to sample from mTry x n_features set of indices
        cdef intp_t[::1] indices_to_sample = self.indices_to_sample
        cdef intp_t grid_size = self.max_features * self.n_features

        # shuffle indices over the 2D grid to sample using Fisher-Yates
        self.fisher_yates_shuffle_memview(indices_to_sample, grid_size, random_state)

        # sample 'n_non_zeros' in a mtry X n_features projection matrix
        # which consists of +/- 1's chosen at a 1/2s rate
        for i in range(0, n_non_zeros):
            # get the next index from the shuffled index array
            rand_vec_index = indices_to_sample[i]

            # get the projection index (i.e. row of the projection matrix) and
            # feature index (i.e. column of the projection matrix)
            proj_i = rand_vec_index // n_features
            feat_i = rand_vec_index % n_features

            # sample a random weight
            weight = 1 if (rand_int(0, 2, random_state) == 1) else -1

            proj_mat_indices[proj_i].push_back(feat_i)  # Store index of nonzero
            proj_mat_weights[proj_i].push_back(weight)  # Store weight of nonzero

cdef class BestObliqueSplitter(ObliqueSplitter):
    def __reduce__(self):
        """Enable pickling the splitter."""
        return (type(self),
                (
                    self.criterion,
                    self.max_features,
                    self.min_samples_leaf,
                    self.min_weight_leaf,
                    self.random_state,
                    self.monotonic_cst.base if self.monotonic_cst is not None else None,
                    self.feature_combinations,
                ), self.__getstate__())

    cdef int node_split(
        self,
        ParentInfo* parent_record,
        SplitRecord* split,
    ) except -1 nogil:
        """Find the best_split split on node samples[start:end]

        Returns -1 in case of failure to allocate memory (and raise MemoryError)
        or 0 otherwise.
        """
        # typecast the pointer to an ObliqueSplitRecord
        cdef ObliqueSplitRecord* oblique_split = <ObliqueSplitRecord*>(split)

        # Draw random splits and pick the best_split
        cdef intp_t[::1] samples = self.samples
        cdef intp_t start = self.start
        cdef intp_t end = self.end

        # pointer array to store feature values to split on
        cdef float32_t[::1]  feature_values = self.feature_values
        cdef intp_t max_features = self.max_features
        cdef intp_t min_samples_leaf = self.min_samples_leaf

        # keep track of split record for current_split node and the best_split split
        # found among the sampled projection vectors
        cdef ObliqueSplitRecord best_split, current_split
        cdef float64_t current_proxy_improvement = -INFINITY
        cdef float64_t best_proxy_improvement = -INFINITY

        cdef float64_t impurity = parent_record.impurity

        cdef intp_t feat_i, p       # index over computed features and start/end
        cdef intp_t partition_end
        cdef float32_t temp_d         # to compute a projection feature value

        # instantiate the split records
        _init_split(&best_split, end)

        # Sample the projection matrix
        self.sample_proj_mat(self.proj_mat_weights, self.proj_mat_indices)

        # For every vector in the projection matrix
        for feat_i in range(max_features):
            # Projection vector has no nonzeros
            if self.proj_mat_weights[feat_i].empty():
                continue

            # XXX: 'feature' is not actually used in oblique split records
            # Just indicates which split was sampled
            current_split.feature = feat_i
            current_split.proj_vec_weights = &self.proj_mat_weights[feat_i]
            current_split.proj_vec_indices = &self.proj_mat_indices[feat_i]

            # Compute linear combination of features and then
            # sort samples according to the feature values.
            self.compute_features_over_samples(
                start,
                end,
                samples,
                feature_values,
                &self.proj_mat_weights[feat_i],
                &self.proj_mat_indices[feat_i]
            )

            # Sort the samples
            sort(&feature_values[start], &samples[start], end - start)

            # Evaluate all splits
            self.criterion.reset()
            p = start
            while p < end:
                while (p + 1 < end and feature_values[p + 1] <= feature_values[p] + FEATURE_THRESHOLD):
                    p += 1

                p += 1

                if p < end:
                    current_split.pos = p

                    # Reject if min_samples_leaf is not guaranteed
                    if (((current_split.pos - start) < min_samples_leaf) or
                            ((end - current_split.pos) < min_samples_leaf)):
                        continue

                    self.criterion.update(current_split.pos)
                    # Reject if min_weight_leaf is not satisfied
                    if self.check_postsplit_conditions() == 1:
                        continue

                    current_proxy_improvement = \
                        self.criterion.proxy_impurity_improvement()

                    if current_proxy_improvement > best_proxy_improvement:
                        best_proxy_improvement = current_proxy_improvement
                        # sum of halves is used to avoid infinite value
                        current_split.threshold = feature_values[p - 1] / 2.0 + feature_values[p] / 2.0

                        if (
                            (current_split.threshold == feature_values[p]) or
                            (current_split.threshold == INFINITY) or
                            (current_split.threshold == -INFINITY)
                        ):
                            current_split.threshold = feature_values[p - 1]

                        best_split = current_split  # copy

        # Reorganize into samples[start:best_split.pos] + samples[best_split.pos:end]
        if best_split.pos < end:
            partition_end = end
            p = start

            while p < partition_end:
                # Account for projection vector
                temp_d = 0.0
                for j in range(best_split.proj_vec_indices.size()):
                    temp_d += self.X[samples[p], deref(best_split.proj_vec_indices)[j]] *\
                                deref(best_split.proj_vec_weights)[j]

                if temp_d <= best_split.threshold:
                    p += 1

                else:
                    partition_end -= 1
                    samples[p], samples[partition_end] = \
                        samples[partition_end], samples[p]

            self.criterion.reset()
            self.criterion.update(best_split.pos)
            self.criterion.children_impurity(&best_split.impurity_left,
                                             &best_split.impurity_right)
            best_split.improvement = self.criterion.impurity_improvement(
                impurity, best_split.impurity_left, best_split.impurity_right)

        # Return values
        deref(oblique_split).proj_vec_indices = best_split.proj_vec_indices
        deref(oblique_split).proj_vec_weights = best_split.proj_vec_weights
        deref(oblique_split).feature = best_split.feature
        deref(oblique_split).pos = best_split.pos
        deref(oblique_split).threshold = best_split.threshold
        deref(oblique_split).improvement = best_split.improvement
        deref(oblique_split).impurity_left = best_split.impurity_left
        deref(oblique_split).impurity_right = best_split.impurity_right

        # XXX: Fix when we can track constants
        parent_record.n_constant_features = 0
        return 0

cdef class RandomObliqueSplitter(ObliqueSplitter):
    def __reduce__(self):
        """Enable pickling the splitter."""
        return (type(self),
                (
                    self.criterion,
                    self.max_features,
                    self.min_samples_leaf,
                    self.min_weight_leaf,
                    self.random_state,
                    self.monotonic_cst.base if self.monotonic_cst is not None else None,
                    self.feature_combinations,
                ), self.__getstate__())

    cdef inline void find_min_max(
        self,
        float32_t[::1] feature_values,
        float32_t* min_feature_value_out,
        float32_t* max_feature_value_out,
    ) noexcept nogil:
        """Find the minimum and maximum value for current_feature."""
        cdef:
            float32_t current_feature_value
            float32_t min_feature_value = INFINITY
            float32_t max_feature_value = -INFINITY
            intp_t start = self.start
            intp_t end = self.end
            intp_t p

        for p in range(start, end):
            current_feature_value = feature_values[p]
            if current_feature_value < min_feature_value:
                min_feature_value = current_feature_value
            elif current_feature_value > max_feature_value:
                max_feature_value = current_feature_value

        min_feature_value_out[0] = min_feature_value
        max_feature_value_out[0] = max_feature_value

    cdef inline intp_t partition_samples(self, float64_t current_threshold) noexcept nogil:
        """Partition samples for feature_values at the current_threshold."""
        cdef:
            intp_t p = self.start
            intp_t partition_end = self.end
            intp_t[::1] samples = self.samples
            float32_t[::1] feature_values = self.feature_values

        while p < partition_end:
            if feature_values[p] <= current_threshold:
                p += 1
            else:
                partition_end -= 1

                feature_values[p], feature_values[partition_end] = (
                    feature_values[partition_end], feature_values[p]
                )
                samples[p], samples[partition_end] = samples[partition_end], samples[p]

        return partition_end

    # overwrite the node_split method with random threshold selection
    cdef int node_split(
        self,
        ParentInfo* parent_record,
        SplitRecord* split,
    ) except -1 nogil:
        """Find the best_split split on node samples[start:end]

        Returns -1 in case of failure to allocate memory (and raise MemoryError)
        or 0 otherwise.
        """
        # typecast the pointer to an ObliqueSplitRecord
        cdef ObliqueSplitRecord* oblique_split = <ObliqueSplitRecord*>(split)

        # Draw random splits and pick the best_split
        cdef intp_t[::1] samples = self.samples
        cdef intp_t start = self.start
        cdef intp_t end = self.end
        cdef uint32_t* random_state = &self.rand_r_state

        # pointer array to store feature values to split on
        cdef float32_t[::1] feature_values = self.feature_values
        cdef intp_t max_features = self.max_features
        cdef intp_t min_samples_leaf = self.min_samples_leaf
        cdef float64_t min_weight_leaf = self.min_weight_leaf

        # keep track of split record for current_split node and the best_split split
        # found among the sampled projection vectors
        cdef ObliqueSplitRecord best_split, current_split
        cdef float64_t current_proxy_improvement = -INFINITY
        cdef float64_t best_proxy_improvement = -INFINITY

        cdef intp_t p
        cdef intp_t feat_i
        cdef intp_t partition_end
        cdef float32_t temp_d         # to compute a projection feature value
        cdef float32_t min_feature_value
        cdef float32_t max_feature_value

        cdef float64_t impurity = parent_record.impurity

        # Number of features discovered to be constant during the split search
        # cdef intp_t n_found_constants = 0
        # cdef intp_t n_known_constants = n_constant_features[0]
        # n_total_constants = n_known_constants + n_found_constants
        # cdef intp_t n_total_constants = n_known_constants
        cdef intp_t n_visited_features = 0

        # instantiate the split records
        _init_split(&best_split, end)

        # Sample the projection matrix
        self.sample_proj_mat(self.proj_mat_weights, self.proj_mat_indices)

        # For every vector in the projection matrix
        for feat_i in range(max_features):
            # Break if already reached max_features
            if n_visited_features >= max_features:
                break
            # Skip features known to be constant
            # if feat_i < n_total_constants:
            #     continue
            # Projection vector has no nonzeros
            if self.proj_mat_weights[feat_i].empty():
                continue

            # XXX: 'feature' is not actually used in oblique split records
            # Just indicates which split was sampled
            current_split.feature = feat_i
            current_split.proj_vec_weights = &self.proj_mat_weights[feat_i]
            current_split.proj_vec_indices = &self.proj_mat_indices[feat_i]

            # Compute linear combination of features
            self.compute_features_over_samples(
                start,
                end,
                samples,
                feature_values,
                &self.proj_mat_weights[feat_i],
                &self.proj_mat_indices[feat_i]
            )

            # find min, max of the feature_values
            self.find_min_max(feature_values, &min_feature_value, &max_feature_value)

            # XXX: Add logic to keep track of constant features if they exist
            # if max_feature_value <= min_feature_value + FEATURE_THRESHOLD:
            #     n_found_constants += 1
            #     n_total_constants += 1
            #     continue

            # Draw a random threshold
            current_split.threshold = rand_uniform(
                min_feature_value,
                max_feature_value,
                random_state,
            )

            if current_split.threshold == max_feature_value:
                current_split.threshold = min_feature_value

            # Partition
            current_split.pos = self.partition_samples(current_split.threshold)

            # Reject if min_samples_leaf is not guaranteed
            if (((current_split.pos - start) < min_samples_leaf) or
                    ((end - current_split.pos) < min_samples_leaf)):
                continue

            # evaluate split
            self.criterion.reset()
            self.criterion.update(current_split.pos)

            # Reject if min_weight_leaf is not satisfied
            if ((self.criterion.weighted_n_left < min_weight_leaf) or
                    (self.criterion.weighted_n_right < min_weight_leaf)):
                continue

            current_proxy_improvement = self.criterion.proxy_impurity_improvement()

            if current_proxy_improvement > best_proxy_improvement:
                best_proxy_improvement = current_proxy_improvement
                best_split = current_split  # copy

            n_visited_features += 1

        # Reorganize into samples[start:best_split.pos] + samples[best_split.pos:end]
        if best_split.pos < end:
            partition_end = end
            p = start

            while p < partition_end:
                # Account for projection vector
                temp_d = 0.0
                for j in range(best_split.proj_vec_indices.size()):
                    temp_d += self.X[samples[p], deref(best_split.proj_vec_indices)[j]] *\
                                deref(best_split.proj_vec_weights)[j]

                if temp_d <= best_split.threshold:
                    p += 1

                else:
                    partition_end -= 1
                    samples[p], samples[partition_end] = \
                        samples[partition_end], samples[p]

            self.criterion.reset()
            self.criterion.update(best_split.pos)
            self.criterion.children_impurity(&best_split.impurity_left,
                                             &best_split.impurity_right)
            best_split.improvement = self.criterion.impurity_improvement(
                impurity, best_split.impurity_left, best_split.impurity_right)

        # Return values
        deref(oblique_split).proj_vec_indices = best_split.proj_vec_indices
        deref(oblique_split).proj_vec_weights = best_split.proj_vec_weights
        deref(oblique_split).feature = best_split.feature
        deref(oblique_split).pos = best_split.pos
        deref(oblique_split).threshold = best_split.threshold
        deref(oblique_split).improvement = best_split.improvement
        deref(oblique_split).impurity_left = best_split.impurity_left
        deref(oblique_split).impurity_right = best_split.impurity_right

        # XXX: Fix when we can track constants
        parent_record.n_constant_features = 0
        return 0


cdef class MultiViewSplitter(BestObliqueSplitter):
    def __cinit__(
        self,
        Criterion criterion,
        intp_t max_features,
        intp_t min_samples_leaf,
        float64_t min_weight_leaf,
        object random_state,
        const int8_t[:] monotonic_cst,
        float64_t feature_combinations,
        const intp_t[:] feature_set_ends,
        intp_t n_feature_sets,
        const intp_t[:] max_features_per_set,
        *argv
    ):
        self.feature_set_ends = feature_set_ends

        # infer the number of feature sets
        self.n_feature_sets = n_feature_sets

        # replaces usage of max_features
        self.max_features_per_set = max_features_per_set

    def __getstate__(self):
        return {}

    def __setstate__(self, d):
        pass

    def __reduce__(self):
        """Enable pickling the splitter."""
        return (type(self),
                (
                    self.criterion,
                    self.max_features,
                    self.min_samples_leaf,
                    self.min_weight_leaf,
                    self.random_state,
                    self.monotonic_cst.base if self.monotonic_cst is not None else None,
                    self.feature_combinations,
                    self.feature_set_ends.base if self.feature_set_ends is not None else None,
                    self.n_feature_sets,
                    self.max_features_per_set.base if self.max_features_per_set is not None else None,
                ), self.__getstate__())

    cdef int init(
        self,
        object X,
        const float64_t[:, ::1] y,
        const float64_t[:] sample_weight,
        const unsigned char[::1] missing_values_in_feature_mask,
    ) except -1:
        Splitter.init(self, X, y, sample_weight, missing_values_in_feature_mask)

        self.X = X

        # create a helper array for allowing efficient Fisher-Yates
        self.multi_indices_to_sample = vector[vector[intp_t]](self.n_feature_sets)

        cdef intp_t i_feature = 0
        cdef intp_t feature_set_begin = 0
        cdef intp_t size_of_feature_set
        cdef intp_t ifeat = 0
        for i_feature in range(self.n_feature_sets):
            size_of_feature_set = self.feature_set_ends[i_feature] - feature_set_begin
            for ifeat in range(size_of_feature_set):
                self.multi_indices_to_sample[i_feature].push_back(ifeat + feature_set_begin)

            feature_set_begin = self.feature_set_ends[i_feature]
        return 0

    cdef void sample_proj_mat(
        self,
        vector[vector[float32_t]]& proj_mat_weights,
        vector[vector[intp_t]]& proj_mat_indices
    ) noexcept nogil:
        """Sample projection matrix accounting for multi-views.

        This proceeds as a normal sampling projection matrix,
        but now also uniformly samples features from each feature set.
        """
        cdef uint32_t* random_state = &self.rand_r_state
        cdef intp_t feat_i, proj_i
        cdef float32_t weight

        # keep track of the beginning and ending indices of each feature set
        cdef intp_t idx
        cdef intp_t ifeature = 0
        cdef intp_t grid_size

        cdef intp_t max_features

        # 01: Algorithm samples features from each set equally with the same number
        # of candidates, but if one feature set is exhausted, then that one is no longer sampled
        cdef intp_t i, j

        proj_i = 0

        # 02: Algorithm samples a different number features from each set, but considers
        # each feature-set equally
        while proj_i < self.max_features:
            # sample from a feature set
            for idx in range(self.n_feature_sets):
                # get the max-features for this feature-set
                max_features = self.max_features_per_set[idx]

                grid_size = self.multi_indices_to_sample[idx].size()
                # Note: a temporary variable must not be used, else a copy will be made
                for i in range(0, self.multi_indices_to_sample[idx].size() - 1):
                    j = rand_int(i + 1, grid_size, random_state)
                    self.multi_indices_to_sample[idx][i], self.multi_indices_to_sample[idx][j] = \
                        self.multi_indices_to_sample[idx][j], self.multi_indices_to_sample[idx][i]

                for ifeature in range(max_features):
                    # sample random feature in this set
                    feat_i = self.multi_indices_to_sample[idx][ifeature]

                    # here, axis-aligned splits are entirely weights of 1
                    weight = 1  # if (rand_int(0, 2, random_state) == 1) else -1

                    proj_mat_indices[proj_i].push_back(feat_i)  # Store index of nonzero
                    proj_mat_weights[proj_i].push_back(weight)  # Store weight of nonzero

                    proj_i += 1
                    if proj_i >= self.max_features:
                        break
                if proj_i >= self.max_features:
                    break


# TODO: need to check segfault for multiview oblique splitter
# REBUILD WITH BOUNDS CHECK
cdef class MultiViewObliqueSplitter(MultiViewSplitter):
    def __cinit__(
        self,
        Criterion criterion,
        intp_t max_features,
        intp_t min_samples_leaf,
        float64_t min_weight_leaf,
        object random_state,
        const int8_t[:] monotonic_cst,
        float64_t feature_combinations,
        const intp_t[:] feature_set_ends,
        intp_t n_feature_sets,
        const intp_t[:] max_features_per_set,
        *argv
    ):
        self.feature_set_ends = feature_set_ends

        # infer the number of feature sets
        self.n_feature_sets = n_feature_sets

        # replaces usage of max_features
        self.max_features_per_set = max_features_per_set

        # compute # of non-zeros expected on average per feature set
        cdef intp_t[:] n_non_zeros_per_set = np.zeros(self.n_feature_sets, dtype=np.intp)
        cdef intp_t i
        for i in range(self.n_feature_sets):
            n_non_zeros_per_set[i] = <intp_t> (self.max_features_per_set[i] * self.feature_combinations)
        self.n_non_zeros_per_set = n_non_zeros_per_set

    cdef void sample_proj_mat(
        self,
        vector[vector[float32_t]]& proj_mat_weights,
        vector[vector[intp_t]]& proj_mat_indices
    ) noexcept nogil:
        """Sample projection matrix accounting for multi-views.

        This proceeds as a normal sampling projection matrix,
        but now also uniformly samples features from each feature set.
        """
        cdef intp_t n_features = self.n_features
<<<<<<< HEAD
        cdef UINT32_t* random_state = &self.rand_r_state
=======
        cdef intp_t n_non_zeros = self.n_non_zeros
        cdef uint32_t* random_state = &self.rand_r_state
>>>>>>> 232747ef

        cdef intp_t i, j, feat_i, proj_i, rand_vec_index
        cdef float32_t weight

        # construct an array to sample from mTry x n_features set of indices
        cdef vector[intp_t] indices_to_sample
        cdef intp_t grid_size

        # keep track of the beginning and ending indices of each feature set
        cdef intp_t feature_set_begin, feature_set_end, idx
        feature_set_begin = 0

        # 02: Algorithm samples feature combinations from each feature set uniformly and evaluates
        # them independently.
        feature_set_begin = 0

        # sample from a feature set using linear combinations among the two sets
        for idx in range(self.n_feature_sets):
            feature_set_end = self.feature_set_ends[idx]

            # indices to sample is a 1D-index array of size (max_features * n_features_in_set)
            # which is Fisher-Yates shuffled to sample random features in each feature set
            indices_to_sample = self.multi_indices_to_sample[idx]
            grid_size = indices_to_sample.size()

            # shuffle indices over the 2D grid for this feature set to sample using Fisher-Yates
            for i in range(0, grid_size):
                j = rand_int(0, grid_size, random_state)
                indices_to_sample[j], indices_to_sample[i] = \
                    indices_to_sample[i], indices_to_sample[j]

            # we want "n_non_zeros / K" for this feature set over K feature sets
            for i in range(0, self.n_non_zeros_per_set[idx]):
                # get the next index from the shuffled index array
                rand_vec_index = indices_to_sample[i]

                # get the projection index (i.e. row of the projection matrix) and
                # feature index (i.e. column of the projection matrix)
                proj_i = rand_vec_index // n_features
                feat_i = rand_vec_index % n_features

                # sample a random weight
                weight = 1 if (rand_int(0, 2, random_state) == 1) else -1

                proj_mat_indices[proj_i].push_back(feat_i)  # Store index of nonzero
                proj_mat_weights[proj_i].push_back(weight)  # Store weight of nonzero

            # the new beginning is the previous end
            feature_set_begin = feature_set_end


cdef class MultiViewSplitterTester(MultiViewSplitter):
    """A class to expose a Python interface for testing."""

    cpdef sample_projection_matrix_py(self):
        """Sample projection matrix using a patch.

        Used for testing purposes.

        Returns projection matrix of shape (max_features, n_features).
        """
        cdef vector[vector[float32_t]] proj_mat_weights = vector[vector[float32_t]](self.max_features)
        cdef vector[vector[intp_t]] proj_mat_indices = vector[vector[intp_t]](self.max_features)
        cdef intp_t i, j

        # sample projection matrix in C/C++
        self.sample_proj_mat(proj_mat_weights, proj_mat_indices)

        # convert the projection matrix to something that can be used in Python
        proj_vecs = np.zeros((self.max_features, self.n_features), dtype=np.float32)
        for i in range(0, self.max_features):
            for j in range(0, proj_mat_weights[i].size()):
                weight = proj_mat_weights[i][j]
                feat = proj_mat_indices[i][j]

                proj_vecs[i, feat] = weight

        return proj_vecs

    cpdef init_test(self, X, y, sample_weight, missing_values_in_feature_mask=None):
        """Initializes the state of the splitter.

        Used for testing purposes.

        Parameters
        ----------
        X : array-like, shape (n_samples, n_features)
            The input samples.
        y : array-like, shape (n_samples,)
            The target values (class labels in classification, real numbers in
            regression).
        sample_weight : array-like, shape (n_samples,)
            Sample weights.
        missing_values_in_feature_mask : array-like, shape (n_features,)
            Whether or not a feature has missing values.
        """
        self.init(X, y, sample_weight, missing_values_in_feature_mask)


cdef class BestObliqueSplitterTester(BestObliqueSplitter):
    """A class to expose a Python interface for testing."""

    cpdef sample_projection_matrix_py(self):
        """Sample projection matrix using a patch.

        Used for testing purposes.

        Returns projection matrix of shape (max_features, n_features).
        """
        cdef vector[vector[float32_t]] proj_mat_weights = vector[vector[float32_t]](self.max_features)
        cdef vector[vector[intp_t]] proj_mat_indices = vector[vector[intp_t]](self.max_features)
        cdef intp_t i, j

        # sample projection matrix in C/C++
        self.sample_proj_mat(proj_mat_weights, proj_mat_indices)

        # convert the projection matrix to something that can be used in Python
        proj_vecs = np.zeros((self.max_features, self.n_features), dtype=np.float32)
        for i in range(0, self.max_features):
            for j in range(0, proj_mat_weights[i].size()):
                weight = proj_mat_weights[i][j]
                feat = proj_mat_indices[i][j]

                proj_vecs[i, feat] = weight

        return proj_vecs

    cpdef init_test(self, X, y, sample_weight, missing_values_in_feature_mask=None):
        """Initializes the state of the splitter.

        Used for testing purposes.

        Parameters
        ----------
        X : array-like, shape (n_samples, n_features)
            The input samples.
        y : array-like, shape (n_samples,)
            The target values (class labels in classification, real numbers in
            regression).
        sample_weight : array-like, shape (n_samples,)
            Sample weights.
        missing_values_in_feature_mask : array-like, shape (n_features,)
            Whether or not a feature has missing values.
        """
        self.init(X, y, sample_weight, missing_values_in_feature_mask)<|MERGE_RESOLUTION|>--- conflicted
+++ resolved
@@ -838,12 +838,8 @@
         but now also uniformly samples features from each feature set.
         """
         cdef intp_t n_features = self.n_features
-<<<<<<< HEAD
-        cdef UINT32_t* random_state = &self.rand_r_state
-=======
         cdef intp_t n_non_zeros = self.n_non_zeros
         cdef uint32_t* random_state = &self.rand_r_state
->>>>>>> 232747ef
 
         cdef intp_t i, j, feat_i, proj_i, rand_vec_index
         cdef float32_t weight
