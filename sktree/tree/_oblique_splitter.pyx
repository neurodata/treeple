--- conflicted
+++ resolved
@@ -608,24 +608,15 @@
 cdef class RandomObliqueSplitter(ObliqueSplitter):
     def __reduce__(self):
         """Enable pickling the splitter."""
-<<<<<<< HEAD
-        return (RandomObliqueSplitter,
-=======
         return (type(self),
->>>>>>> 92efdfd2
                 (
                     self.criterion,
                     self.max_features,
                     self.min_samples_leaf,
                     self.min_weight_leaf,
-<<<<<<< HEAD
-                    self.feature_combinations,
-                    self.random_state
-=======
                     self.random_state,
                     self.monotonic_cst.base if self.monotonic_cst is not None else None,
                     self.feature_combinations,
->>>>>>> 92efdfd2
                 ), self.__getstate__())
 
     cdef inline void find_min_max(
@@ -692,13 +683,9 @@
         self,
         double impurity,
         SplitRecord* split,
-<<<<<<< HEAD
-        SIZE_t* n_constant_features
-=======
         SIZE_t* n_constant_features,
         double lower_bound,
         double upper_bound,
->>>>>>> 92efdfd2
     ) except -1 nogil:
         """Find the best_split split on node samples[start:end]
 
@@ -715,11 +702,7 @@
         cdef UINT32_t* random_state = &self.rand_r_state
 
         # pointer array to store feature values to split on
-<<<<<<< HEAD
-        cdef DTYPE_t[::1]  feature_values = self.feature_values
-=======
         cdef DTYPE_t[::1] feature_values = self.feature_values
->>>>>>> 92efdfd2
         cdef SIZE_t max_features = self.max_features
         cdef SIZE_t min_samples_leaf = self.min_samples_leaf
         cdef double min_weight_leaf = self.min_weight_leaf
@@ -738,19 +721,11 @@
         cdef DTYPE_t max_feature_value
 
         # Number of features discovered to be constant during the split search
-<<<<<<< HEAD
-        cdef SIZE_t n_found_constants = 0
-        cdef SIZE_t n_known_constants = n_constant_features[0]
-        # n_total_constants = n_known_constants + n_found_constants
-        cdef SIZE_t n_total_constants = n_known_constants
-        cdef SIZE_t n_visited_features = 0
-=======
         # cdef SIZE_t n_found_constants = 0
         # cdef SIZE_t n_known_constants = n_constant_features[0]
         # n_total_constants = n_known_constants + n_found_constants
         # cdef SIZE_t n_total_constants = n_known_constants
         # cdef SIZE_t n_visited_features = 0
->>>>>>> 92efdfd2
 
         # instantiate the split records
         _init_split(&best_split, end)
@@ -764,13 +739,8 @@
             if n_visited_features >= max_features:
                 break
             # Skip features known to be constant
-<<<<<<< HEAD
-            if feat_i < n_total_constants:
-                continue
-=======
             # if feat_i < n_total_constants:
             #     continue
->>>>>>> 92efdfd2
             # Projection vector has no nonzeros
             if self.proj_mat_weights[feat_i].empty():
                 continue
@@ -781,12 +751,7 @@
             current_split.proj_vec_weights = &self.proj_mat_weights[feat_i]
             current_split.proj_vec_indices = &self.proj_mat_indices[feat_i]
 
-<<<<<<< HEAD
-            # Compute linear combination of features and then
-            # sort samples according to the feature values.
-=======
             # Compute linear combination of features
->>>>>>> 92efdfd2
             self.compute_features_over_samples(
                 start,
                 end,
@@ -800,17 +765,10 @@
             self.find_min_max(feature_values, &min_feature_value, &max_feature_value)
 
             # XXX: Add logic to keep track of constant features if they exist
-<<<<<<< HEAD
-            if max_feature_value <= min_feature_value + FEATURE_THRESHOLD:
-                n_found_constants += 1
-                n_total_constants += 1
-                continue
-=======
             # if max_feature_value <= min_feature_value + FEATURE_THRESHOLD:
             #     n_found_constants += 1
             #     n_total_constants += 1
             #     continue
->>>>>>> 92efdfd2
 
             # Draw a random threshold
             current_split.threshold = rand_uniform(
