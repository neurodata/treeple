# distutils: language=c++
# cython: language_level=3
# cython: boundscheck=False
# cython: wraparound=False
<<<<<<< HEAD
# cython: initializedcheck=False
=======
>>>>>>> 5df8c710

import numpy as np

cimport numpy as cnp

cnp.import_array()

from cython.operator cimport dereference as deref
from libcpp.vector cimport vector
from sklearn.tree._utils cimport rand_int

from .._lib.sklearn.sklearn.tree._criterion cimport Criterion


cdef double INFINITY = np.inf

# Mitigate precision differences between 32 bit and 64 bit
cdef DTYPE_t FEATURE_THRESHOLD = 1e-7

# Constant to switch between algorithm non zero value extract algorithm
# in SparseSplitter
cdef DTYPE_t EXTRACT_NNZ_SWITCH = 0.1


cdef inline void _init_split(ObliqueSplitRecord* self, SIZE_t start_pos) noexcept nogil:
    self.impurity_left = INFINITY
    self.impurity_right = INFINITY
    self.pos = start_pos
    self.feature = 0
    self.threshold = 0.
    self.improvement = -INFINITY

cdef class BaseObliqueSplitter(Splitter):
    """Abstract oblique splitter class.

    Splitters are called by tree builders to find the best_split splits on
    both sparse and dense data, one split at a time.
    """
    def __cinit__(
        self,
        Criterion criterion,
        SIZE_t max_features,
        SIZE_t min_samples_leaf,
        double min_weight_leaf,
        object random_state,
        *argv
    ):
        """
        Parameters
        ----------
        criterion : Criterion
            The criterion to measure the quality of a split.

        max_features : SIZE_t
            The maximal number of randomly selected features which can be
            considered for a split.

        min_samples_leaf : SIZE_t
            The minimal number of samples each leaf can have, where splits
            which would result in having less samples in a leaf are not
            considered.

        min_weight_leaf : double
            The minimal weight each leaf can have, where the weight is the sum
            of the weights of each sample in it.

        random_state : object
            The user inputted random state to be used for pseudo-randomness
        """
        self.criterion = criterion

        self.n_samples = 0
        self.n_features = 0

        # Max features = output dimensionality of projection vectors
        self.max_features = max_features
        self.min_samples_leaf = min_samples_leaf
        self.min_weight_leaf = min_weight_leaf
        self.random_state = random_state

        # Sparse max_features x n_features projection matrix
        self.proj_mat_weights = vector[vector[DTYPE_t]](self.max_features)
        self.proj_mat_indices = vector[vector[SIZE_t]](self.max_features)

    def __getstate__(self):
        return {}

    def __setstate__(self, d):
        pass

    cdef int node_reset(self, SIZE_t start, SIZE_t end,
                        double* weighted_n_node_samples) except -1 nogil:
        """Reset splitter on node samples[start:end].

        Returns -1 in case of failure to allocate memory (and raise MemoryError)
        or 0 otherwise.

        Parameters
        ----------
        start : SIZE_t
            The index of the first sample to consider
        end : SIZE_t
            The index of the last sample to consider
        weighted_n_node_samples : ndarray, dtype=double pointer
            The total weight of those samples
        """

        self.start = start
        self.end = end

        self.criterion.init(self.y,
                            self.sample_weight,
                            self.weighted_n_samples,
                            self.samples)
        self.criterion.set_sample_pointers(start, end)

        weighted_n_node_samples[0] = self.criterion.weighted_n_node_samples

        # Clear all projection vectors
        for i in range(self.max_features):
            self.proj_mat_weights[i].clear()
            self.proj_mat_indices[i].clear()
        return 0

    cdef void sample_proj_mat(
        self,
        vector[vector[DTYPE_t]]& proj_mat_weights,
        vector[vector[SIZE_t]]& proj_mat_indices
    ) noexcept nogil:
        """ Sample the projection vector.

        This is a placeholder method.
        """
        pass

    cdef int pointer_size(self) noexcept nogil:
        """Get size of a pointer to record for ObliqueSplitter."""

        return sizeof(ObliqueSplitRecord)

    cdef void compute_features_over_samples(
        self,
        SIZE_t start,
        SIZE_t end,
        const SIZE_t[:] samples,
        DTYPE_t[:] feature_values,
        vector[DTYPE_t]* proj_vec_weights,  # weights of the vector (max_features,)
        vector[SIZE_t]* proj_vec_indices    # indices of the features (max_features,)
    ) noexcept nogil:
        """Compute the feature values for the samples[start:end] range.

        Returns -1 in case of failure to allocate memory (and raise MemoryError)
        or 0 otherwise.
        """
        cdef SIZE_t idx, jdx

        # Compute linear combination of features and then
        # sort samples according to the feature values.
        for idx in range(start, end):
            # initialize the feature value to 0
            feature_values[idx] = 0.0
            for jdx in range(0, proj_vec_indices.size()):
                feature_values[idx] += self.X[
                    samples[idx], deref(proj_vec_indices)[jdx]
                ] * deref(proj_vec_weights)[jdx]

    cdef int node_split(
        self,
        double impurity,
        SplitRecord* split,
        SIZE_t* n_constant_features
    ) except -1 nogil:
        """Find the best_split split on node samples[start:end]

        Returns -1 in case of failure to allocate memory (and raise MemoryError)
        or 0 otherwise.
        """
        # typecast the pointer to an ObliqueSplitRecord
        cdef ObliqueSplitRecord* oblique_split = <ObliqueSplitRecord*>(split)

        # Draw random splits and pick the best_split
        cdef SIZE_t[::1] samples = self.samples
        cdef SIZE_t start = self.start
        cdef SIZE_t end = self.end

        # pointer array to store feature values to split on
        cdef DTYPE_t[::1]  feature_values = self.feature_values
        cdef SIZE_t max_features = self.max_features
        cdef SIZE_t min_samples_leaf = self.min_samples_leaf
        cdef double min_weight_leaf = self.min_weight_leaf

        # keep track of split record for current_split node and the best_split split
        # found among the sampled projection vectors
        cdef ObliqueSplitRecord best_split, current_split
        cdef double current_proxy_improvement = -INFINITY
        cdef double best_proxy_improvement = -INFINITY

        cdef SIZE_t feat_i, p       # index over computed features and start/end
        cdef SIZE_t partition_end
        cdef DTYPE_t temp_d         # to compute a projection feature value

        # instantiate the split records
        _init_split(&best_split, end)

        # Sample the projection matrix
        self.sample_proj_mat(self.proj_mat_weights, self.proj_mat_indices)

        # For every vector in the projection matrix
        for feat_i in range(max_features):
            # Projection vector has no nonzeros
            if self.proj_mat_weights[feat_i].empty():
                continue

            # XXX: 'feature' is not actually used in oblique split records
            # Just indicates which split was sampled
            current_split.feature = feat_i
            current_split.proj_vec_weights = &self.proj_mat_weights[feat_i]
            current_split.proj_vec_indices = &self.proj_mat_indices[feat_i]

            # Compute linear combination of features and then
            # sort samples according to the feature values.
            self.compute_features_over_samples(
                start,
                end,
                samples,
                feature_values,
                &self.proj_mat_weights[feat_i],
                &self.proj_mat_indices[feat_i]
            )

            # Sort the samples
            sort(&feature_values[start], &samples[start], end - start)

            # Evaluate all splits
            self.criterion.reset()
            p = start
            while p < end:
                while (p + 1 < end and feature_values[p + 1] <= feature_values[p] + FEATURE_THRESHOLD):
                    p += 1

                p += 1

                if p < end:
                    current_split.pos = p

                    # Reject if min_samples_leaf is not guaranteed
                    if (((current_split.pos - start) < min_samples_leaf) or
                            ((end - current_split.pos) < min_samples_leaf)):
                        continue

                    self.criterion.update(current_split.pos)
                    # Reject if min_weight_leaf is not satisfied
                    if ((self.criterion.weighted_n_left < min_weight_leaf) or
                            (self.criterion.weighted_n_right < min_weight_leaf)):
                        continue

                    current_proxy_improvement = \
                        self.criterion.proxy_impurity_improvement()

                    if current_proxy_improvement > best_proxy_improvement:
                        best_proxy_improvement = current_proxy_improvement
                        # sum of halves is used to avoid infinite value
                        current_split.threshold = feature_values[p - 1] / 2.0 + feature_values[p] / 2.0

                        if (
                            (current_split.threshold == feature_values[p]) or
                            (current_split.threshold == INFINITY) or
                            (current_split.threshold == -INFINITY)
                        ):
                            current_split.threshold = feature_values[p - 1]

                        best_split = current_split  # copy

        # Reorganize into samples[start:best_split.pos] + samples[best_split.pos:end]
        if best_split.pos < end:
            partition_end = end
            p = start

            while p < partition_end:
                # Account for projection vector
                temp_d = 0.0
                for j in range(best_split.proj_vec_indices.size()):
                    temp_d += self.X[samples[p], deref(best_split.proj_vec_indices)[j]] *\
                                deref(best_split.proj_vec_weights)[j]

                if temp_d <= best_split.threshold:
                    p += 1

                else:
                    partition_end -= 1
                    samples[p], samples[partition_end] = \
                        samples[partition_end], samples[p]

            self.criterion.reset()
            self.criterion.update(best_split.pos)
            self.criterion.children_impurity(&best_split.impurity_left,
                                             &best_split.impurity_right)
            best_split.improvement = self.criterion.impurity_improvement(
                impurity, best_split.impurity_left, best_split.impurity_right)

        # Return values
        deref(oblique_split).proj_vec_indices = best_split.proj_vec_indices
        deref(oblique_split).proj_vec_weights = best_split.proj_vec_weights
        deref(oblique_split).feature = best_split.feature
        deref(oblique_split).pos = best_split.pos
        deref(oblique_split).threshold = best_split.threshold
        deref(oblique_split).improvement = best_split.improvement
        deref(oblique_split).impurity_left = best_split.impurity_left
        deref(oblique_split).impurity_right = best_split.impurity_right
        return 0

cdef class ObliqueSplitter(BaseObliqueSplitter):
    def __cinit__(
        self,
        Criterion criterion,
        SIZE_t max_features,
        SIZE_t min_samples_leaf,
        double min_weight_leaf,
        object random_state,
        double feature_combinations,
        *argv
    ):
        """
        Parameters
        ----------
        criterion : Criterion
            The criterion to measure the quality of a split.

        max_features : SIZE_t
            The maximal number of randomly selected features which can be
            considered for a split.

        min_samples_leaf : SIZE_t
            The minimal number of samples each leaf can have, where splits
            which would result in having less samples in a leaf are not
            considered.

        min_weight_leaf : double
            The minimal weight each leaf can have, where the weight is the sum
            of the weights of each sample in it.

        feature_combinations : double
            The average number of features to combine in an oblique split.
            Each feature is independently included with probability
            ``feature_combination`` / ``n_features``.

        random_state : object
            The user inputted random state to be used for pseudo-randomness
        """
        # Oblique tree parameters
        self.feature_combinations = feature_combinations

        # or max w/ 1...
        self.n_non_zeros = max(int(self.max_features * self.feature_combinations), 1)

    def __getstate__(self):
        return {}

    def __setstate__(self, d):
        pass

    cdef int init(
        self,
        object X,
        const DOUBLE_t[:, ::1] y,
        const DOUBLE_t[:] sample_weight
    ) except -1:
        Splitter.init(self, X, y, sample_weight)

        self.X = X

        # create a helper array for allowing efficient Fisher-Yates
        self.indices_to_sample = np.arange(self.max_features * self.n_features,
                                           dtype=np.intp)

        # XXX: Just to initialize stuff
        # self.feature_weights = np.ones((self.n_features,), dtype=DTYPE_t) / self.n_features
        return 0

    cdef void sample_proj_mat(
        self,
        vector[vector[DTYPE_t]]& proj_mat_weights,
        vector[vector[SIZE_t]]& proj_mat_indices
    ) noexcept nogil:
        """Sample oblique projection matrix.

        Randomly sample features to put in randomly sampled projection vectors
        weight = 1 or -1 with probability 0.5.

        Note: vectors are passed by value, so & is needed to pass by reference.

        Parameters
        ----------
        proj_mat_weights : vector of vectors reference
            The memory address of projection matrix non-zero weights.
        proj_mat_indices : vector of vectors reference
            The memory address of projection matrix non-zero indices.

        Notes
        -----
        Note that grid_size must be larger than or equal to n_non_zeros because
        it is assumed ``feature_combinations`` is forced to be smaller than
        ``n_features`` before instantiating an oblique splitter.
        """

        cdef SIZE_t n_features = self.n_features
        cdef SIZE_t n_non_zeros = self.n_non_zeros
        cdef UINT32_t* random_state = &self.rand_r_state

        cdef int i, feat_i, proj_i, rand_vec_index
        cdef DTYPE_t weight

        # construct an array to sample from mTry x n_features set of indices
        cdef SIZE_t[::1] indices_to_sample = self.indices_to_sample
        cdef SIZE_t grid_size = self.max_features * self.n_features

        # shuffle indices over the 2D grid to sample using Fisher-Yates
        for i in range(0, grid_size):
            j = rand_int(0, grid_size - i, random_state)
            indices_to_sample[j], indices_to_sample[i] = \
                indices_to_sample[i], indices_to_sample[j]

        # sample 'n_non_zeros' in a mtry X n_features projection matrix
        # which consists of +/- 1's chosen at a 1/2s rate
        for i in range(0, n_non_zeros):
            # get the next index from the shuffled index array
            rand_vec_index = indices_to_sample[i]

            # get the projection index and feature index
            proj_i = rand_vec_index // n_features
            feat_i = rand_vec_index % n_features

            # sample a random weight
            weight = 1 if (rand_int(0, 2, random_state) == 1) else -1

            proj_mat_indices[proj_i].push_back(feat_i)  # Store index of nonzero
            proj_mat_weights[proj_i].push_back(weight)  # Store weight of nonzero


cdef class BestObliqueSplitter(ObliqueSplitter):
    def __reduce__(self):
        """Enable pickling the splitter."""
        return (BestObliqueSplitter,
                (
                    self.criterion,
                    self.max_features,
                    self.min_samples_leaf,
                    self.min_weight_leaf,
                    self.feature_combinations,
                    self.random_state
                ), self.__getstate__())

    cdef int node_split(
        self,
        double impurity,
        SplitRecord* split,
        SIZE_t* n_constant_features
    ) except -1 nogil:
        """Find the best_split split on node samples[start:end]

        Returns -1 in case of failure to allocate memory (and raise MemoryError)
        or 0 otherwise.
        """
        # typecast the pointer to an ObliqueSplitRecord
        cdef ObliqueSplitRecord* oblique_split = <ObliqueSplitRecord*>(split)

        # Draw random splits and pick the best_split
        cdef SIZE_t[::1] samples = self.samples
        cdef SIZE_t start = self.start
        cdef SIZE_t end = self.end

        # pointer array to store feature values to split on
        cdef DTYPE_t[::1]  feature_values = self.feature_values
        cdef SIZE_t max_features = self.max_features
        cdef SIZE_t min_samples_leaf = self.min_samples_leaf
        cdef double min_weight_leaf = self.min_weight_leaf

        # keep track of split record for current_split node and the best_split split
        # found among the sampled projection vectors
        cdef ObliqueSplitRecord best_split, current_split
        cdef double current_proxy_improvement = -INFINITY
        cdef double best_proxy_improvement = -INFINITY

        cdef SIZE_t feat_i, p       # index over computed features and start/end
        cdef SIZE_t partition_end
        cdef DTYPE_t temp_d         # to compute a projection feature value

        # instantiate the split records
        _init_split(&best_split, end)

        # Sample the projection matrix
        self.sample_proj_mat(self.proj_mat_weights, self.proj_mat_indices)

        # For every vector in the projection matrix
        for feat_i in range(max_features):
            # Projection vector has no nonzeros
            if self.proj_mat_weights[feat_i].empty():
                continue

            # XXX: 'feature' is not actually used in oblique split records
            # Just indicates which split was sampled
            current_split.feature = feat_i
            current_split.proj_vec_weights = &self.proj_mat_weights[feat_i]
            current_split.proj_vec_indices = &self.proj_mat_indices[feat_i]

            # Compute linear combination of features and then
            # sort samples according to the feature values.
            self.compute_features_over_samples(
                start,
                end,
                samples,
                feature_values,
                &self.proj_mat_weights[feat_i],
                &self.proj_mat_indices[feat_i]
            )

            # Sort the samples
            sort(&feature_values[start], &samples[start], end - start)

            # Evaluate all splits
            self.criterion.reset()
            p = start
            while p < end:
                while (p + 1 < end and feature_values[p + 1] <= feature_values[p] + FEATURE_THRESHOLD):
                    p += 1

                p += 1

                if p < end:
                    current_split.pos = p

                    # Reject if min_samples_leaf is not guaranteed
                    if (((current_split.pos - start) < min_samples_leaf) or
                            ((end - current_split.pos) < min_samples_leaf)):
                        continue

                    self.criterion.update(current_split.pos)
                    # Reject if min_weight_leaf is not satisfied
                    if ((self.criterion.weighted_n_left < min_weight_leaf) or
                            (self.criterion.weighted_n_right < min_weight_leaf)):
                        continue

                    current_proxy_improvement = \
                        self.criterion.proxy_impurity_improvement()

                    if current_proxy_improvement > best_proxy_improvement:
                        best_proxy_improvement = current_proxy_improvement
                        # sum of halves is used to avoid infinite value
                        current_split.threshold = feature_values[p - 1] / 2.0 + feature_values[p] / 2.0

                        if (
                            (current_split.threshold == feature_values[p]) or
                            (current_split.threshold == INFINITY) or
                            (current_split.threshold == -INFINITY)
                        ):
                            current_split.threshold = feature_values[p - 1]

                        best_split = current_split  # copy

        # Reorganize into samples[start:best_split.pos] + samples[best_split.pos:end]
        if best_split.pos < end:
            partition_end = end
            p = start

            while p < partition_end:
                # Account for projection vector
                temp_d = 0.0
                for j in range(best_split.proj_vec_indices.size()):
                    temp_d += self.X[samples[p], deref(best_split.proj_vec_indices)[j]] *\
                                deref(best_split.proj_vec_weights)[j]

                if temp_d <= best_split.threshold:
                    p += 1

                else:
                    partition_end -= 1
                    samples[p], samples[partition_end] = \
                        samples[partition_end], samples[p]

            self.criterion.reset()
            self.criterion.update(best_split.pos)
            self.criterion.children_impurity(&best_split.impurity_left,
                                             &best_split.impurity_right)
            best_split.improvement = self.criterion.impurity_improvement(
                impurity, best_split.impurity_left, best_split.impurity_right)

        # Return values
        deref(oblique_split).proj_vec_indices = best_split.proj_vec_indices
        deref(oblique_split).proj_vec_weights = best_split.proj_vec_weights
        deref(oblique_split).feature = best_split.feature
        deref(oblique_split).pos = best_split.pos
        deref(oblique_split).threshold = best_split.threshold
        deref(oblique_split).improvement = best_split.improvement
        deref(oblique_split).impurity_left = best_split.impurity_left
        deref(oblique_split).impurity_right = best_split.impurity_right
        return 0<|MERGE_RESOLUTION|>--- conflicted
+++ resolved
@@ -2,10 +2,7 @@
 # cython: language_level=3
 # cython: boundscheck=False
 # cython: wraparound=False
-<<<<<<< HEAD
 # cython: initializedcheck=False
-=======
->>>>>>> 5df8c710
 
 import numpy as np
 
