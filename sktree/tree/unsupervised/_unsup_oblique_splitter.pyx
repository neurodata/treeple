# cython: language_level=3
# cython: boundscheck=False
# cython: wraparound=False
# cython: initializedcheck=False

import numpy as np

cimport numpy as cnp

cnp.import_array()

from cython.operator cimport dereference as deref
from libcpp.vector cimport vector
from sklearn.tree._utils cimport rand_int

from .._sklearn_splitter cimport sort
from ._unsup_criterion cimport UnsupervisedCriterion


cdef double INFINITY = np.inf

# Mitigate precision differences between 32 bit and 64 bit
cdef DTYPE_t FEATURE_THRESHOLD = 1e-7

# Constant to switch between algorithm non zero value extract algorithm
# in SparseSplitter
cdef DTYPE_t EXTRACT_NNZ_SWITCH = 0.1


cdef inline void _init_split(ObliqueSplitRecord* self, SIZE_t start_pos) noexcept nogil:
    self.impurity_left = INFINITY
    self.impurity_right = INFINITY
    self.pos = start_pos
    self.feature = 0
    self.threshold = 0.
    self.improvement = -INFINITY


cdef class UnsupervisedObliqueSplitter(UnsupervisedSplitter):
    """Abstract oblique splitter class.

    Splitters are called by tree builders to find the best_split splits on
    both sparse and dense data, one split at a time.
    """

    def __cinit__(
        self,
        UnsupervisedCriterion criterion,
        SIZE_t max_features,
        SIZE_t min_samples_leaf,
        double min_weight_leaf,
        object random_state,
        double feature_combinations,
        *argv
    ):
        """
        Parameters
        ----------
        criterion : Criterion
            The criterion to measure the quality of a split.

        max_features : SIZE_t
            The maximal number of randomly selected features which can be
            considered for a split.

        min_samples_leaf : SIZE_t
            The minimal number of samples each leaf can have, where splits
            which would result in having less samples in a leaf are not
            considered.

        min_weight_leaf : double
            The minimal weight each leaf can have, where the weight is the sum
            of the weights of each sample in it.

        feature_combinations : double
            The average number of features to combine in an oblique split.
            Each feature is independently included with probability
            ``feature_combination`` / ``n_features``.

        random_state : object
            The user inputted random state to be used for pseudo-randomness
        """
        self.criterion = criterion

        self.n_samples = 0
        self.n_features = 0

        # Max features = output dimensionality of projection vectors
        self.max_features = max_features
        self.min_samples_leaf = min_samples_leaf
        self.min_weight_leaf = min_weight_leaf
        self.random_state = random_state

        # Oblique tree parameters
        self.feature_combinations = feature_combinations

        # Sparse max_features x n_features projection matrix
        self.proj_mat_weights = vector[vector[DTYPE_t]](self.max_features)
        self.proj_mat_indices = vector[vector[SIZE_t]](self.max_features)

        # or max w/ 1...
        self.n_non_zeros = max(int(self.max_features * self.feature_combinations), 1)

    def __getstate__(self):
        return {}

    def __setstate__(self, d):
        pass

    def __reduce__(self):
        return (type(self), (self.criterion,
                             self.max_features,
                             self.min_samples_leaf,
                             self.min_weight_leaf,
                             self.random_state,
                             self.feature_combinations), self.__getstate__())

    cdef int init(
        self,
        const DTYPE_t[:, :] X,
        const DOUBLE_t[:] sample_weight
    ) except -1:
        UnsupervisedSplitter.init(self, X, sample_weight)

        # create a helper array for allowing efficient Fisher-Yates
        self.indices_to_sample = np.arange(self.max_features * self.n_features,
                                           dtype=np.intp)
        return 0

    cdef int node_reset(self, SIZE_t start, SIZE_t end,
                        double* weighted_n_node_samples) except -1 nogil:
        """Reset splitter on node samples[start:end].

        Returns -1 in case of failure to allocate memory (and raise MemoryError)
        or 0 otherwise.

        Parameters
        ----------
        start : SIZE_t
            The index of the first sample to consider
        end : SIZE_t
            The index of the last sample to consider
        weighted_n_node_samples : ndarray, dtype=double pointer
            The total weight of those samples
        """
        # call parent reset
        UnsupervisedSplitter.node_reset(self, start, end, weighted_n_node_samples)

        # Clear all projection vectors
        for i in range(self.max_features):
            self.proj_mat_weights[i].clear()
            self.proj_mat_indices[i].clear()
        return 0

    cdef void sample_proj_mat(self,
                              vector[vector[DTYPE_t]]& proj_mat_weights,
                              vector[vector[SIZE_t]]& proj_mat_indices) noexcept nogil:
        """ Sample the projection vector.

        This is a placeholder method.
        """
        pass

    cdef int pointer_size(self) noexcept nogil:
        """Get size of a pointer to record for ObliqueSplitter."""
        return sizeof(ObliqueSplitRecord)


cdef class BestObliqueUnsupervisedSplitter(UnsupervisedObliqueSplitter):
    # NOTE: vectors are passed by value, so & is needed to pass by reference
    cdef void sample_proj_mat(self,
                              vector[vector[DTYPE_t]]& proj_mat_weights,
                              vector[vector[SIZE_t]]& proj_mat_indices) noexcept nogil:
        """
        Sparse Oblique Projection matrix.
        Randomly sample features to put in randomly sampled projection vectors
        weight = 1 or -1 with probability 0.5
        """
        cdef SIZE_t n_features = self.n_features
        cdef SIZE_t n_non_zeros = self.n_non_zeros
        cdef UINT32_t* random_state = &self.rand_r_state

        cdef int i, feat_i, proj_i, rand_vec_index
        cdef DTYPE_t weight

        # construct an array to sample from mTry x n_features set of indices
        cdef SIZE_t[::1] indices_to_sample = self.indices_to_sample
        cdef SIZE_t grid_size = self.max_features * self.n_features

        # shuffle indices over the 2D grid to sample using Fisher-Yates
        for i in range(0, grid_size):
            j = rand_int(0, grid_size - i, random_state)
            indices_to_sample[j], indices_to_sample[i] = \
                indices_to_sample[i], indices_to_sample[j]

        # sample 'n_non_zeros' in a mtry X n_features projection matrix
        # which consists of +/- 1's chosen at a 1/2s rate
        for i in range(0, n_non_zeros):
            # get the next index from the shuffled index array
            rand_vec_index = indices_to_sample[i]

            # get the projection index and feature index
            proj_i = rand_vec_index // n_features
            feat_i = rand_vec_index % n_features

            # sample a random weight
            weight = 1 if (rand_int(0, 2, random_state) == 1) else -1

            proj_mat_indices[proj_i].push_back(feat_i)  # Store index of nonzero
            proj_mat_weights[proj_i].push_back(weight)  # Store weight of nonzero

    cdef int node_split(
        self,
        double impurity,
        SplitRecord* split,
        SIZE_t* n_constant_features,
        double lower_bound,
        double upper_bound,
    ) except -1 nogil:
        """Find the best_split split on node samples[start:end]

        Returns -1 in case of failure to allocate memory (and raise MemoryError)
        or 0 otherwise.
        """
        # typecast the pointer to an ObliqueSplitRecord
        cdef ObliqueSplitRecord* oblique_split = <ObliqueSplitRecord*>(split)

        # Draw random splits and pick the best_split
        cdef SIZE_t[::1] samples = self.samples
        cdef SIZE_t start = self.start
        cdef SIZE_t end = self.end

        # pointer array to store feature values to split on
        cdef DTYPE_t[::1]  feature_values = self.feature_values
        cdef SIZE_t max_features = self.max_features
        cdef SIZE_t min_samples_leaf = self.min_samples_leaf
        cdef double min_weight_leaf = self.min_weight_leaf

        # keep track of split record for current_split node and the best_split split
        # found among the sampled projection vectors
        cdef ObliqueSplitRecord best_split, current_split
        cdef double current_proxy_improvement = -INFINITY
        cdef double best_proxy_improvement = -INFINITY

        cdef SIZE_t feat_i, p       # index over computed features and start/end
        cdef SIZE_t idx, jdx        # index over max_feature, and
        cdef SIZE_t partition_end
        cdef DTYPE_t temp_d         # to compute a projection feature value

        # instantiate the split records
        _init_split(&best_split, end)

        # Sample the projection matrix
        self.sample_proj_mat(self.proj_mat_weights, self.proj_mat_indices)

        # For every vector in the projection matrix
        for feat_i in range(max_features):
            # Projection vector has no nonzeros
            if self.proj_mat_weights[feat_i].empty():
                continue

            # XXX: 'feature' is not actually used in oblique split records because it normally indicates the column
            # Just indicates which split was sampled
            current_split.feature = feat_i
            current_split.proj_vec_weights = &self.proj_mat_weights[feat_i]
            current_split.proj_vec_indices = &self.proj_mat_indices[feat_i]

            # Compute linear combination of features and then
            # sort samples according to the feature values.
            for idx in range(start, end):
                # initialize the feature value to 0
                feature_values[idx] = 0
                for jdx in range(0, current_split.proj_vec_indices.size()):
                    feature_values[idx] += self.X[
                        samples[idx], deref(current_split.proj_vec_indices)[jdx]
                    ] * deref(current_split.proj_vec_weights)[jdx]

            # Sort the samples
            sort(&feature_values[start], &samples[start], end - start)

            # initialize feature vector for criterion to evaluate
            # GIL is needed since we are changing the criterion's internal memory
<<<<<<< HEAD
            # with gil:
=======
>>>>>>> fc48cefa
            self.criterion.init_feature_vec()

            # Evaluate all splits
            self.criterion.reset()
            p = start
            while p < end:
                while (p + 1 < end and feature_values[p + 1] <= feature_values[p] + FEATURE_THRESHOLD):
                    p += 1

                p += 1

                if p < end:
                    current_split.pos = p

                    # Reject if min_samples_leaf is not guaranteed
                    if (((current_split.pos - start) < min_samples_leaf) or
                            ((end - current_split.pos) < min_samples_leaf)):
                        continue

                    self.criterion.update(current_split.pos)
                    # Reject if min_weight_leaf is not satisfied
                    if ((self.criterion.weighted_n_left < min_weight_leaf) or
                            (self.criterion.weighted_n_right < min_weight_leaf)):
                        continue

                    current_proxy_improvement = \
                        self.criterion.proxy_impurity_improvement()

                    if current_proxy_improvement > best_proxy_improvement:
                        best_proxy_improvement = current_proxy_improvement
                        # sum of halves is used to avoid infinite value
                        current_split.threshold = feature_values[p - 1] / 2.0 + feature_values[p] / 2.0

                        if (
                            (current_split.threshold == feature_values[p]) or
                            (current_split.threshold == INFINITY) or
                            (current_split.threshold == -INFINITY)
                        ):
                            current_split.threshold = feature_values[p - 1]

                        best_split = current_split  # copy

        # Reorganize into samples[start:best_split.pos] + samples[best_split.pos:end]
        if best_split.pos < end:
            partition_end = end
            p = start

            while p < partition_end:
                # Account for projection vector
                temp_d = 0.0
                for j in range(best_split.proj_vec_indices.size()):
                    temp_d += self.X[samples[p], deref(best_split.proj_vec_indices)[j]] *\
                                deref(best_split.proj_vec_weights)[j]

                if temp_d <= best_split.threshold:
                    p += 1

                else:
                    partition_end -= 1
                    samples[p], samples[partition_end] = \
                        samples[partition_end], samples[p]

            self.criterion.reset()
            self.criterion.update(best_split.pos)
            self.criterion.children_impurity(&best_split.impurity_left,
                                             &best_split.impurity_right)
            best_split.improvement = self.criterion.impurity_improvement(
                impurity, best_split.impurity_left, best_split.impurity_right)

        # Return values
        deref(oblique_split).proj_vec_indices = best_split.proj_vec_indices
        deref(oblique_split).proj_vec_weights = best_split.proj_vec_weights
        deref(oblique_split).feature = best_split.feature
        deref(oblique_split).pos = best_split.pos
        deref(oblique_split).threshold = best_split.threshold
        deref(oblique_split).improvement = best_split.improvement
        deref(oblique_split).impurity_left = best_split.impurity_left
        deref(oblique_split).impurity_right = best_split.impurity_right
        return 0<|MERGE_RESOLUTION|>--- conflicted
+++ resolved
@@ -278,12 +278,7 @@
             # Sort the samples
             sort(&feature_values[start], &samples[start], end - start)
 
-            # initialize feature vector for criterion to evaluate
-            # GIL is needed since we are changing the criterion's internal memory
-<<<<<<< HEAD
-            # with gil:
-=======
->>>>>>> fc48cefa
+            # tell criterion to compute relevant statistics given the feature values
             self.criterion.init_feature_vec()
 
             # Evaluate all splits
