--- conflicted
+++ resolved
@@ -10,25 +10,15 @@
 from itertools import product, chain
 from sklearn import datasets
 
-<<<<<<< HEAD
-from sktree.tree import UnsupervisedDecisionTree, UnsupervisedObliqueDecisionTree
-=======
 from sktree.tree import (
     ObliqueDecisionTreeClassifier,
     PatchObliqueDecisionTreeClassifier,
     UnsupervisedDecisionTree,
     UnsupervisedObliqueDecisionTree,
 )
->>>>>>> 99973103
 
 CLUSTER_CRITERIONS = ("twomeans", "fastbic")
 
-<<<<<<< HEAD
-@parametrize_with_checks(
-    [
-        UnsupervisedDecisionTree(random_state=12),
-        UnsupervisedObliqueDecisionTree(random_state=12),
-=======
 TREE_CLUSTERS = {
     "UnsupervisedDecisionTree": UnsupervisedDecisionTree,
     "UnsupervisedObliqueDecisionTree": UnsupervisedObliqueDecisionTree,
@@ -52,7 +42,6 @@
     [
         ObliqueDecisionTreeClassifier(random_state=12),
         PatchObliqueDecisionTreeClassifier(random_state=12),
->>>>>>> 99973103
     ]
 )
 def test_sklearn_compatible_estimator(estimator, check):
@@ -90,23 +79,13 @@
     check(estimator)
 
 
-<<<<<<< HEAD
-@pytest.mark.parametrize("ESTIMATOR", [UnsupervisedDecisionTree, UnsupervisedObliqueDecisionTree])
-def test_unsupervisedtree(ESTIMATOR):
-=======
 def check_simulation(name, Tree, criterion):
->>>>>>> 99973103
     n_samples = 10
     n_classes = 2
     X, y = make_blobs(n_samples=n_samples, centers=n_classes, n_features=6, random_state=1234)
 
-<<<<<<< HEAD
-    clf = ESTIMATOR(random_state=1234)
-    clf.fit(X)
-=======
     est = Tree(criterion, random_state=1234)
     est.fit(X)
->>>>>>> 99973103
     sim_mat = clf.affinity_matrix_
 
     # all ones along the diagonal
