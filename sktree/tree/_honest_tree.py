--- conflicted
+++ resolved
@@ -413,13 +413,8 @@
         classes are ordered by their index in the tree_.value array.
         """
         self.tree_.value[:, :, :] = 0
-<<<<<<< HEAD
-        for leaf_id, yval in zip(X, y[self.honest_indices_, :]):
-            self.tree_.value[leaf_id][:, yval] += 1
-=======
         for leaf_id, yval in zip(leaf_ids, y[self.honest_indices_, 0]):
             self.tree_.value[leaf_id][0, yval] += 1
->>>>>>> 7eb96e6c
 
     def _inherit_estimator_attributes(self):
         """Initialize necessary attributes from the provided tree estimator"""
