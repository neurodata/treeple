<<<<<<< HEAD
from ._classes import UnsupervisedDecisionTree, UnsupervisedObliqueDecisionTree

__all__ = ["UnsupervisedDecisionTree", "UnsupervisedObliqueDecisionTree"]
=======
from ._classes import (
    ObliqueDecisionTreeClassifier,
    PatchObliqueDecisionTreeClassifier,
    UnsupervisedDecisionTree,
    UnsupervisedObliqueDecisionTree,
)

__all__ = [
    "UnsupervisedDecisionTree",
    "UnsupervisedObliqueDecisionTree",
    "ObliqueDecisionTreeClassifier",
    "PatchObliqueDecisionTreeClassifier",
]
>>>>>>> 99973103
<|MERGE_RESOLUTION|>--- conflicted
+++ resolved
@@ -1,8 +1,3 @@
-<<<<<<< HEAD
-from ._classes import UnsupervisedDecisionTree, UnsupervisedObliqueDecisionTree
-
-__all__ = ["UnsupervisedDecisionTree", "UnsupervisedObliqueDecisionTree"]
-=======
 from ._classes import (
     ObliqueDecisionTreeClassifier,
     PatchObliqueDecisionTreeClassifier,
@@ -15,5 +10,4 @@
     "UnsupervisedObliqueDecisionTree",
     "ObliqueDecisionTreeClassifier",
     "PatchObliqueDecisionTreeClassifier",
-]
->>>>>>> 99973103
+]