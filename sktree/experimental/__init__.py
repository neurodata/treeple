<<<<<<< HEAD
from . import mutual_info, simulate
from .forest import SupervisedInfoForest
from .ksg import entropy_continuous, mutual_info_ksg
=======
from . import mutual_info, sdf, simulate
>>>>>>> c60f9d2f
from .mutual_info import (
    cmi_from_entropy,
    cmi_gaussian,
    entropy_gaussian,
    entropy_weibull,
    mi_from_entropy,
    mi_gamma,
    mi_gaussian,
<<<<<<< HEAD
)
=======
    mutual_info_ksg,
)
from .sdf import StreamDecisionForest
>>>>>>> c60f9d2f
<|MERGE_RESOLUTION|>--- conflicted
+++ resolved
@@ -1,10 +1,7 @@
-<<<<<<< HEAD
 from . import mutual_info, simulate
 from .forest import SupervisedInfoForest
 from .ksg import entropy_continuous, mutual_info_ksg
-=======
 from . import mutual_info, sdf, simulate
->>>>>>> c60f9d2f
 from .mutual_info import (
     cmi_from_entropy,
     cmi_gaussian,
@@ -13,10 +10,5 @@
     mi_from_entropy,
     mi_gamma,
     mi_gaussian,
-<<<<<<< HEAD
 )
-=======
-    mutual_info_ksg,
-)
-from .sdf import StreamDecisionForest
->>>>>>> c60f9d2f
+from .sdf import StreamDecisionForest