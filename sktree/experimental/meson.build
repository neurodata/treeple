python_sources = [
  '__init__.py',
  'mutual_info.py',
  'simulate.py',
<<<<<<< HEAD
  'ksg.py',
  'forest.py',
  'monte_carlo.py',
=======
  'sdf.py',
>>>>>>> c60f9d2f
]

py3.install_sources(
  python_sources,
  pure: false,
  subdir: 'sktree/experimental'
)

subdir('tests')<|MERGE_RESOLUTION|>--- conflicted
+++ resolved
@@ -2,13 +2,10 @@
   '__init__.py',
   'mutual_info.py',
   'simulate.py',
-<<<<<<< HEAD
   'ksg.py',
   'forest.py',
   'monte_carlo.py',
-=======
   'sdf.py',
->>>>>>> c60f9d2f
 ]
 
 py3.install_sources(
