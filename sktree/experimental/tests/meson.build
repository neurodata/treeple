python_sources = [
  '__init__.py',
  'test_mutual_info.py',
  'test_simulate.py',
<<<<<<< HEAD
  'test_ksg.py',
  'test_monte_carlo.py'
=======
  'test_sdf.py',
>>>>>>> c60f9d2f
]

py3.install_sources(
  python_sources,
  pure: false,
  subdir: 'sktree/experimental/tests'
)<|MERGE_RESOLUTION|>--- conflicted
+++ resolved
@@ -2,12 +2,9 @@
   '__init__.py',
   'test_mutual_info.py',
   'test_simulate.py',
-<<<<<<< HEAD
   'test_ksg.py',
   'test_monte_carlo.py'
-=======
   'test_sdf.py',
->>>>>>> c60f9d2f
 ]
 
 py3.install_sources(
