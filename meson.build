project(
  'treeple',
  'c', 'cpp', 'cython',
  # Note that the git commit hash cannot be added dynamically here
  # That only happens when importing from a git repository.
  # See `treeple/__init__.py`
  version: '0.10.0.dev0',
  license: 'PolyForm Noncommercial 1.0.0',
  meson_version: '>= 1.1.0',
  default_options: [
<<<<<<< HEAD
    'buildtype=release',
=======
>>>>>>> 08c16077
    'c_std=c99',
    'cpp_std=c++14',
  ],
)

cc = meson.get_compiler('c')
cpp = meson.get_compiler('cpp')

# Check compiler is recent enough (see "Toolchain Roadmap" for details)
if cc.get_id() == 'gcc'
  if not cc.version().version_compare('>=8.0')
    error('treeple requires GCC >= 8.0')
  endif
elif cc.get_id() == 'msvc'
  if not cc.version().version_compare('>=19.20')
    error('treeple requires at least vc142 (default with Visual Studio 2019) ' + \
          'when building with MSVC')
  endif
endif

# Suppress warning for deprecated Numpy API.
# Replace with numpy_nodepr_api after Cython 3.0 is out
# '-Wno-maybe-uninitialized'
# numpy_nodepr_api = '-DNPY_NO_DEPRECATED_API=NPY_1_7_API_VERSION'

# (Suppress warning messages emitted by #warning directives).
_global_c_args = cc.get_supported_arguments(
  '-Wno-unused-but-set-variable',
  '-Wno-unused-function',
  '-Wno-conversion',
  '-Wno-misleading-indentation',
  '-DNPY_NO_DEPRECATED_API=NPY_1_7_API_VERSION',
)
add_project_arguments(_global_c_args, language : 'c')

# We need -lm for all C code (assuming it uses math functions, which is safe to
# assume for treeple). For C++ it isn't needed, because libstdc++/libc++ is
# guaranteed to depend on it. For Fortran code, Meson already adds `-lm`.
m_dep = cc.find_library('m', required : false)
if m_dep.found()
  add_project_link_arguments('-lm', language : 'c')
endif

cython = find_program(
  'cython',
  required: true
)
if not cython.found()
  error('MESON_BUILD_FAILED: Cython3 not found. Please install it.')
endif

# r = run_command('git', 'submodule', 'update', '--init', check: false)
r = run_command('mv', 'treeple/_lib/sklearn_fork/sklearn', 'treeple/_lib/sklearn', check: false)

# Setup Python:
# https://mesonbuild.com/Python-module.html
py = import('python').find_installation(pure: false)

# print some debugging output
message(py.full_path())
message(py.get_install_dir())
if py.language_version().version_compare('<3.9')
    error('At least Python 3.9 is required.')
endif

subdir('treeple')<|MERGE_RESOLUTION|>--- conflicted
+++ resolved
@@ -8,10 +8,6 @@
   license: 'PolyForm Noncommercial 1.0.0',
   meson_version: '>= 1.1.0',
   default_options: [
-<<<<<<< HEAD
-    'buildtype=release',
-=======
->>>>>>> 08c16077
     'c_std=c99',
     'cpp_std=c++14',
   ],
