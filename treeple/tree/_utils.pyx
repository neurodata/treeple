# distutils: language=c++
# cython: cdivision=True
# cython: language_level=3
# cython: boundscheck=False
# cython: wraparound=False
# cython: initializedcheck=False

from libcpp.vector cimport vector

import numpy as np

cimport numpy as cnp

cnp.import_array()

from .._lib.sklearn.tree._utils cimport rand_int, rand_uniform
<<<<<<< HEAD

=======
>>>>>>> 7e9dc226

cdef inline void fisher_yates_shuffle(
    vector_or_memview indices_to_sample,
    intp_t grid_size,
    uint32_t* random_state,
) noexcept nogil:
    """Shuffle the indices in place using the Fisher-Yates algorithm.

    Parameters
    ----------
    indices_to_sample : A C++ vector or 1D memoryview
        The indices to shuffle.
    grid_size : intp_t
        The size of the grid to shuffle. This is explicitly passed in
        to support the templated `vector_or_memview` type, which allows
        for both C++ vectors and Cython memoryviews. Getitng the length
        of both types uses different API.
    random_state : uint32_t*
        The random state.
    """
    cdef intp_t i, j

<<<<<<< HEAD
=======
cdef inline void fisher_yates_shuffle(
    vector_or_memview indices_to_sample,
    intp_t grid_size,
    uint32_t* random_state,
) noexcept nogil:
    """Shuffle the indices in place using the Fisher-Yates algorithm.
    Parameters
    ----------
    indices_to_sample : A C++ vector or 1D memoryview
        The indices to shuffle.
    grid_size : intp_t
        The size of the grid to shuffle. This is explicitly passed in
        to support the templated `vector_or_memview` type, which allows
        for both C++ vectors and Cython memoryviews. Getitng the length
        of both types uses different API.
    random_state : uint32_t*
        The random state.
    """
    cdef intp_t i, j

>>>>>>> 7e9dc226
    # XXX: should this be `i` or `i+1`? for valid Fisher-Yates?
    for i in range(0, grid_size - 1):
        j = rand_int(i, grid_size, random_state)
        indices_to_sample[j], indices_to_sample[i] = \
            indices_to_sample[i], indices_to_sample[j]


<<<<<<< HEAD
cdef inline intp_t rand_weighted_binary(
=======
cdef inline int rand_weighted_binary(
>>>>>>> 7e9dc226
    float64_t p0,
    uint32_t* random_state
) noexcept nogil:
    """Sample from integers 0 and 1 with different probabilities.

    Parameters
    ----------
    p0 : float64_t
        The probability of sampling 0.
    random_state : uint32_t*
        The random state.
    """
    cdef float64_t random_value = rand_uniform(0.0, 1.0, random_state)

    if random_value < p0:
        return 0
    else:
        return 1


cdef inline void unravel_index_cython(
    intp_t index,
    const intp_t[:] shape, 
    vector_or_memview coords
) noexcept nogil:
    """Converts a flat index into a tuple of coordinate arrays.

    Parameters
    ----------
    index : intp_t
        The flat index to be converted.
    shape : numpy.ndarray[intp_t, ndim=1]
        The shape of the array into which the flat index should be converted.
    coords : intp_t[:] or vector[intp_t]
        A preinitialized array of coordinates to store the result of the
        unraveled `index`.
    """
<<<<<<< HEAD
    cdef intp_t ndim = shape.shape[0]
    cdef intp_t j, size
=======
    index = np.intp(index)
    shape = np.array(shape)
    coords = np.empty(shape.shape[0], dtype=np.intp)
    cdef const intp_t[:] shape_memview = shape
    cdef intp_t[:] coords_memview = coords
    unravel_index_cython(index, shape_memview, coords_memview)
    return coords
>>>>>>> 7e9dc226

    for j in range(ndim - 1, -1, -1):
        size = shape[j]
        coords[j] = index % size
        index //= size


cdef inline intp_t ravel_multi_index_cython(
    vector_or_memview coords,
    const intp_t[:] shape
) noexcept nogil:
    """Converts a tuple of coordinate arrays into a flat index in the vectorized dimension.

    Parameters
    ----------
    coords : intp_t[:] or vector[intp_t]
        An array of coordinates to be converted and vectorized into a sinlg
    shape : numpy.ndarray[intp_t, ndim=1]
        The shape of the array into which the coordinates should be converted.

    Returns
    -------
    intp_t
        The resulting flat index.

    Raises
    ------
    ValueError
        If the input `coords` have invalid indices.
    """
    cdef intp_t i, ndim
    cdef intp_t flat_index, index

    ndim = len(shape)

<<<<<<< HEAD
    # Compute flat index
    flat_index = 0
    for i in range(ndim):
        index = coords[i]
        # if index < 0 or index >= shape[i]:
        #     raise ValueError("Invalid index")
        flat_index += index
        if i < ndim - 1:
            flat_index *= shape[i + 1]

    return flat_index


cdef inline void compute_vectorized_indices_from_cartesian(
    intp_t base_index,
    vector[vector[intp_t]]& index_arrays,
    const intp_t[:] data_dims,
    vector[intp_t]& result
) noexcept nogil:
    """
    Compute the vectorized indices for all index sets from the Cartesian product of index arrays.

    :param base_index: The initial vectorized index (top-left point in the patch).
    :param index_arrays: A list of lists, where each sublist contains the indices for that dimension.
    :param data_dims: The dimensions of the data.
    :param result: C++ vector to store the vectorized indices.
    """
    cdef int n_dims = len(index_arrays)
    cdef vector[intp_t] indices = vector[intp_t](n_dims)
    cdef intp_t vectorized_index
    cdef intp_t i
    cdef intp_t n_products = 1

    # Calculate the total number of Cartesian products
    for i in range(n_dims):
        n_products *= len(index_arrays[i])

    # Initialize the current indices for each dimension
    cdef vector[intp_t] current_indices = vector[intp_t](n_dims)
    for i in range(n_dims):
        current_indices[i] = 0

    # Iterate over Cartesian products and compute vectorized indices
    for _ in range(n_products):
        # Compute the vectorized index for the current combination
        for i in range(n_dims):
            indices[i] = index_arrays[i][current_indices[i]]
        vectorized_index = ravel_multi_index_cython(
            indices, data_dims
        )
        result.push_back(vectorized_index)

        # Move to the next combination
        for i in range(n_dims - 1, -1, -1):
            current_indices[i] += 1
            if current_indices[i] < len(index_arrays[i]):
                break
            current_indices[i] = 0
            if i == 0:
                return  # Finished all combinations


cdef vector[vector[intp_t]] cartesian_cython(
    vector[vector[intp_t]] sequences
) noexcept nogil:
     cdef vector[vector[intp_t]] results = vector[vector[intp_t]](1)
     cdef vector[vector[intp_t]] next_results
     for new_values in sequences:
         for result in results:
             for value in new_values:
                 result_copy = result
                 result_copy.push_back(value)
                 next_results.push_back(result_copy)
         results = next_results
         next_results.clear()
     return results


cpdef cartesian_python(vector[vector[intp_t]]& sequences):
    return cartesian_cython(sequences)


cdef memoryview[float32_t, ndim=3] init_2dmemoryview(
    cnp.ndarray array,
    const intp_t[:] data_dims
):
    cdef intp_t n_samples = array.shape[0]
    cdef intp_t ndim = data_dims.shape[0]
    assert ndim == 2, f"Currently only 2D images are accepted."

    # Reshape the array into (n_samples, *data_dims)
    cdef cnp.ndarray reshaped_array = array.reshape((n_samples, data_dims[0], data_dims[1]))
    
    # Create a memoryview with the appropriate number of dimensions
    cdef memoryview[float32_t, ndim=3] view = <memoryview[float32_t, ndim=3]>reshaped_array
    return view

####################################################################################################
# CPDEF functions for testing purposes
####################################################################################################

cpdef unravel_index(
    intp_t index,
    cnp.ndarray[intp_t, ndim=1] shape
):
    """Converts a flat index or array of flat indices into a tuple of coordinate arrays.

    Purely used for testing purposes.
=======
cdef inline void unravel_index_cython(
    intp_t index,
    const intp_t[:] shape,
    vector_or_memview coords
) noexcept nogil:
    """Converts a flat index into a tuple of coordinate arrays.
>>>>>>> 7e9dc226

    Parameters
    ----------
    index : intp_t
        A flat index.
    shape : numpy.ndarray[intp_t, ndim=1]
<<<<<<< HEAD
        The shape of the array into which the flat indices should be converted.

    Returns
    -------
    numpy.ndarray[intp_t, ndim=1]
        A coordinate array having the same shape as the input `shape`.
=======
        The shape of the array into which the flat index should be converted.
    coords : intp_t[:] or vector[intp_t]
        A preinitialized array of coordinates to store the result of the
        unraveled `index`.
>>>>>>> 7e9dc226
    """
    index = np.intp(index)
    shape = np.array(shape, dtype=np.intp)
    coords = np.empty(shape.shape[0], dtype=np.intp)

    cdef const intp_t[:] shape_memview = shape
    cdef intp_t[:] coords_memview = coords
    unravel_index_cython(index, shape_memview, coords_memview)
    return coords


<<<<<<< HEAD
cpdef ravel_multi_index(intp_t[:] coords, const intp_t[:] shape):
    """Converts a tuple of coordinate arrays into a flat index.
=======
cdef inline intp_t ravel_multi_index_cython(
    vector_or_memview coords,
    const intp_t[:] shape
) noexcept nogil:
    """Converts a tuple of coordinate arrays into a flat index in the vectorized dimension.
>>>>>>> 7e9dc226

    Purely used for testing purposes.

    Parameters
    ----------
    coords : intp_t[:] or vector[intp_t]
         An array of coordinates to be converted and vectorized into a sinlg
    shape : numpy.ndarray[intp_t, ndim=1]
        The shape of the array into which the coordinates should be converted.

    Returns
    -------
    intp_t
        The resulting flat index.

    Raises
    ------
    ValueError
        If the input `coords` have invalid indices.
    """
    return ravel_multi_index_cython(coords, shape)<|MERGE_RESOLUTION|>--- conflicted
+++ resolved
@@ -14,10 +14,7 @@
 cnp.import_array()
 
 from .._lib.sklearn.tree._utils cimport rand_int, rand_uniform
-<<<<<<< HEAD
-
-=======
->>>>>>> 7e9dc226
+
 
 cdef inline void fisher_yates_shuffle(
     vector_or_memview indices_to_sample,
@@ -40,29 +37,6 @@
     """
     cdef intp_t i, j
 
-<<<<<<< HEAD
-=======
-cdef inline void fisher_yates_shuffle(
-    vector_or_memview indices_to_sample,
-    intp_t grid_size,
-    uint32_t* random_state,
-) noexcept nogil:
-    """Shuffle the indices in place using the Fisher-Yates algorithm.
-    Parameters
-    ----------
-    indices_to_sample : A C++ vector or 1D memoryview
-        The indices to shuffle.
-    grid_size : intp_t
-        The size of the grid to shuffle. This is explicitly passed in
-        to support the templated `vector_or_memview` type, which allows
-        for both C++ vectors and Cython memoryviews. Getitng the length
-        of both types uses different API.
-    random_state : uint32_t*
-        The random state.
-    """
-    cdef intp_t i, j
-
->>>>>>> 7e9dc226
     # XXX: should this be `i` or `i+1`? for valid Fisher-Yates?
     for i in range(0, grid_size - 1):
         j = rand_int(i, grid_size, random_state)
@@ -70,11 +44,7 @@
             indices_to_sample[i], indices_to_sample[j]
 
 
-<<<<<<< HEAD
 cdef inline intp_t rand_weighted_binary(
-=======
-cdef inline int rand_weighted_binary(
->>>>>>> 7e9dc226
     float64_t p0,
     uint32_t* random_state
 ) noexcept nogil:
@@ -97,25 +67,24 @@
 
 cdef inline void unravel_index_cython(
     intp_t index,
-    const intp_t[:] shape, 
-    vector_or_memview coords
-) noexcept nogil:
-    """Converts a flat index into a tuple of coordinate arrays.
+    cnp.ndarray[intp_t, ndim=1] shape
+):
+    """Converts a flat index or array of flat indices into a tuple of coordinate arrays.
+
+    Purely used for testing purposes.
 
     Parameters
     ----------
     index : intp_t
-        The flat index to be converted.
-    shape : numpy.ndarray[intp_t, ndim=1]
-        The shape of the array into which the flat index should be converted.
-    coords : intp_t[:] or vector[intp_t]
-        A preinitialized array of coordinates to store the result of the
-        unraveled `index`.
-    """
-<<<<<<< HEAD
-    cdef intp_t ndim = shape.shape[0]
-    cdef intp_t j, size
-=======
+        A flat index.
+    shape : numpy.ndarray[intp_t, ndim=1]
+        The shape of the array into which the flat indices should be converted.
+
+    Returns
+    -------
+    numpy.ndarray[intp_t, ndim=1]
+        A coordinate array having the same shape as the input `shape`.
+    """
     index = np.intp(index)
     shape = np.array(shape)
     coords = np.empty(shape.shape[0], dtype=np.intp)
@@ -123,7 +92,52 @@
     cdef intp_t[:] coords_memview = coords
     unravel_index_cython(index, shape_memview, coords_memview)
     return coords
->>>>>>> 7e9dc226
+
+
+cpdef ravel_multi_index(intp_t[:] coords, const intp_t[:] shape):
+    """Converts a tuple of coordinate arrays into a flat index.
+
+    Purely used for testing purposes.
+
+    Parameters
+    ----------
+    coords : numpy.ndarray[intp_t, ndim=1]
+        An array of coordinate arrays to be converted.
+    shape : numpy.ndarray[intp_t, ndim=1]
+        The shape of the array into which the coordinates should be converted.
+
+    Returns
+    -------
+    intp_t
+        The resulting flat index.
+
+    Raises
+    ------
+    ValueError
+        If the input `coords` have invalid indices.
+    """
+    return ravel_multi_index_cython(coords, shape)
+
+
+cdef inline void unravel_index_cython(
+    intp_t index,
+    const intp_t[:] shape,
+    vector_or_memview coords
+) noexcept nogil:
+    """Converts a flat index into a tuple of coordinate arrays.
+
+    Parameters
+    ----------
+    index : intp_t
+        The flat index to be converted.
+    shape : numpy.ndarray[intp_t, ndim=1]
+        The shape of the array into which the flat index should be converted.
+    coords : intp_t[:] or vector[intp_t]
+        A preinitialized array of coordinates to store the result of the
+        unraveled `index`.
+    """
+    cdef intp_t ndim = shape.shape[0]
+    cdef intp_t j, size
 
     for j in range(ndim - 1, -1, -1):
         size = shape[j]
@@ -140,7 +154,7 @@
     Parameters
     ----------
     coords : intp_t[:] or vector[intp_t]
-        An array of coordinates to be converted and vectorized into a sinlg
+        An array of coordinates to be converted and vectorized into a single index.
     shape : numpy.ndarray[intp_t, ndim=1]
         The shape of the array into which the coordinates should be converted.
 
@@ -159,7 +173,6 @@
 
     ndim = len(shape)
 
-<<<<<<< HEAD
     # Compute flat index
     flat_index = 0
     for i in range(ndim):
@@ -225,17 +238,17 @@
 cdef vector[vector[intp_t]] cartesian_cython(
     vector[vector[intp_t]] sequences
 ) noexcept nogil:
-     cdef vector[vector[intp_t]] results = vector[vector[intp_t]](1)
-     cdef vector[vector[intp_t]] next_results
-     for new_values in sequences:
-         for result in results:
-             for value in new_values:
-                 result_copy = result
-                 result_copy.push_back(value)
-                 next_results.push_back(result_copy)
-         results = next_results
-         next_results.clear()
-     return results
+    cdef vector[vector[intp_t]] results = vector[vector[intp_t]](1)
+    cdef vector[vector[intp_t]] next_results
+    for new_values in sequences:
+        for result in results:
+            for value in new_values:
+                result_copy = result
+                result_copy.push_back(value)
+                next_results.push_back(result_copy)
+        results = next_results
+        next_results.clear()
+    return results
 
 
 cpdef cartesian_python(vector[vector[intp_t]]& sequences):
@@ -248,11 +261,11 @@
 ):
     cdef intp_t n_samples = array.shape[0]
     cdef intp_t ndim = data_dims.shape[0]
-    assert ndim == 2, f"Currently only 2D images are accepted."
+    assert ndim == 2, "Currently only 2D images are accepted."
 
     # Reshape the array into (n_samples, *data_dims)
     cdef cnp.ndarray reshaped_array = array.reshape((n_samples, data_dims[0], data_dims[1]))
-    
+
     # Create a memoryview with the appropriate number of dimensions
     cdef memoryview[float32_t, ndim=3] view = <memoryview[float32_t, ndim=3]>reshaped_array
     return view
@@ -268,33 +281,18 @@
     """Converts a flat index or array of flat indices into a tuple of coordinate arrays.
 
     Purely used for testing purposes.
-=======
-cdef inline void unravel_index_cython(
-    intp_t index,
-    const intp_t[:] shape,
-    vector_or_memview coords
-) noexcept nogil:
-    """Converts a flat index into a tuple of coordinate arrays.
->>>>>>> 7e9dc226
 
     Parameters
     ----------
     index : intp_t
         A flat index.
     shape : numpy.ndarray[intp_t, ndim=1]
-<<<<<<< HEAD
         The shape of the array into which the flat indices should be converted.
 
     Returns
     -------
     numpy.ndarray[intp_t, ndim=1]
         A coordinate array having the same shape as the input `shape`.
-=======
-        The shape of the array into which the flat index should be converted.
-    coords : intp_t[:] or vector[intp_t]
-        A preinitialized array of coordinates to store the result of the
-        unraveled `index`.
->>>>>>> 7e9dc226
     """
     index = np.intp(index)
     shape = np.array(shape, dtype=np.intp)
@@ -306,23 +304,15 @@
     return coords
 
 
-<<<<<<< HEAD
 cpdef ravel_multi_index(intp_t[:] coords, const intp_t[:] shape):
     """Converts a tuple of coordinate arrays into a flat index.
-=======
-cdef inline intp_t ravel_multi_index_cython(
-    vector_or_memview coords,
-    const intp_t[:] shape
-) noexcept nogil:
-    """Converts a tuple of coordinate arrays into a flat index in the vectorized dimension.
->>>>>>> 7e9dc226
 
     Purely used for testing purposes.
 
     Parameters
     ----------
-    coords : intp_t[:] or vector[intp_t]
-         An array of coordinates to be converted and vectorized into a sinlg
+    coords : numpy.ndarray[intp_t, ndim=1]
+        An array of coordinate arrays to be converted.
     shape : numpy.ndarray[intp_t, ndim=1]
         The shape of the array into which the coordinates should be converted.
 
