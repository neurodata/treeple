--- conflicted
+++ resolved
@@ -97,13 +97,8 @@
         intp_t end,
         const intp_t[:] samples,
         float32_t[:] feature_values,
-<<<<<<< HEAD
-        vector[float32_t]* proj_vec_weights,  # weights of the vector for this projection (n_non_zeros',)
-        vector[intp_t]* proj_vec_indices      # indices of the features for this projection (n_non_zeros',)
-=======
         vector[float32_t]* proj_vec_weights,  # weights of the vector (n_non_zeros,)
-        vector[intp_t]* proj_vec_indices    # indices of the features (n_non_zeros,)
->>>>>>> 7e9dc226
+        vector[intp_t]* proj_vec_indices      # indices of the features (n_non_zeros,)
     ) noexcept nogil:
         """Compute the feature values for the samples[start:end] range.
 
@@ -126,10 +121,13 @@
                     feature_values[idx] = 0.0
                 feature_values[idx] += self.X[samples[idx], col_idx] * col_weight
 
-<<<<<<< HEAD
-=======
-
->>>>>>> 7e9dc226
+    cdef void sample_proj_vec(
+        self,
+        vector[float32_t]& proj_vec_weights,
+        vector[intp_t]& proj_vec_indices
+    ) noexcept nogil:
+        pass
+
 cdef class ObliqueSplitter(BaseObliqueSplitter):
     def __cinit__(
         self,
