# cython: boundscheck=False
# cython: wraparound=False
# cython: initializedcheck=False

import numpy as np

cimport numpy as cnp

cnp.import_array()

from libc.math cimport isnan
from libc.stdlib cimport free, malloc
from libcpp.stack cimport stack

from ..._lib.sklearn.tree._tree cimport ParentInfo, _build_pruned_tree

TREE_LEAF = -1
cdef intp_t _TREE_LEAF = TREE_LEAF
cdef float64_t INFINITY = np.inf

cdef inline void _init_parent_record(ParentInfo* record) noexcept nogil:
    record.n_constant_features = 0
    record.lower_bound = -INFINITY
    record.upper_bound = INFINITY


def _build_pruned_tree_honesty(
    Tree tree,
    Tree orig_tree,
    HonestPruner pruner,
    object X,
    const float64_t[:, ::1] y,
    const float64_t[:] sample_weight,
    const uint8_t[::1] missing_values_in_feature_mask=None,
):
    """Prune an existing tree with honest splits.

    Parameters
    ----------
    tree : Tree
        The tree to be pruned.
    orig_tree : Tree
        The original tree to be pruned.
    pruner : HonestPruner
        The pruner to enforce honest splits.
    X : array-like of shape (n_samples, n_features)
        The input samples.
    y : array-like of shape (n_samples,)
        The target values.
    sample_weight : array-like of shape (n_samples,)
        The sample weights.
    missing_values_in_feature_mask : array-like of shape (n_features,)
        The mask of missing values in the features.
    """
    cdef:
        intp_t n_nodes = orig_tree.node_count
        uint8_t[:] leaves_in_subtree = np.zeros(
            shape=n_nodes, dtype=np.uint8)

    # initialize the pruner/splitter
    pruner.init(X, y, sample_weight, missing_values_in_feature_mask)

    # apply pruning to the tree
    _honest_prune(leaves_in_subtree, orig_tree, pruner)

    _build_pruned_tree(tree, orig_tree, leaves_in_subtree,
                       pruner.capacity)


cdef class HonestPruner(Splitter):
    """Pruning to enforce honest splits are non-degenerate."""

    def __cinit__(
        self,
        Criterion criterion,
        intp_t max_features,
        intp_t min_samples_leaf,
        float64_t min_weight_leaf,
        object random_state,
        const int8_t[:] monotonic_cst,
        Tree orig_tree,
        *argv
    ):
        """
        Parameters
        ----------
        criterion : Criterion
            The criterion to measure the quality of a split.

        max_features : intp_t
            The maximal number of randomly selected features which can be
            considered for a split.

        min_samples_leaf : intp_t
            The minimal number of samples each leaf can have, where splits
            which would result in having less samples in a leaf are not
            considered.

        min_weight_leaf : float64_t
            The minimal weight each leaf can have, where the weight is the sum
            of the weights of each sample in it.

        random_state : object
            The user inputted random state to be used for pseudo-randomness

        monotonic_cst : const int8_t[:]
            Monotonicity constraints

        orig_tree : Tree
            The original tree to be pruned.
        """
        self.tree = orig_tree
        self.capacity = 0

    cdef int init(
        self,
        object X,
        const float64_t[:, ::1] y,
        const float64_t[:] sample_weight,
        const uint8_t[::1] missing_values_in_feature_mask,
    ) except -1:
        Splitter.init(self, X, y, sample_weight, missing_values_in_feature_mask)
        self.X = X

    cdef int partition_samples(
        self,
        intp_t node_idx,
    ) noexcept nogil:
        """Partition samples for X at the threshold and feature index of `orig_tree`.

        If missing values are present, this method partitions `samples`
        so that the `best_n_missing` missing values' indices are in the
        right-most end of `samples`, that is `samples[end_non_missing:end]`.
        """
        cdef float64_t threshold = self.tree.nodes[node_idx].threshold
        cdef intp_t feature = self.tree.nodes[node_idx].feature
        cdef intp_t n_missing = 0
        cdef intp_t pos = self.start
        cdef intp_t p
        cdef intp_t sample_idx
        cdef intp_t current_end = self.end - n_missing
        cdef const float32_t[:, :] X_ndarray = self.X

        # partition the samples one by one by swapping them to the left or right
        # of pos depending on the feature value compared to the orig_tree threshold
        for p in range(self.start, self.end):
            sample_idx = self.samples[p]

            # missing-values are always placed at the right-most end
            if isnan(X_ndarray[sample_idx, feature]):
                self.samples[p], self.samples[current_end] = \
                    self.samples[current_end], self.samples[p]

                n_missing += 1
                current_end -= 1

            # Leverage sklearn's forked API to compute the feature value at this split node
            # and then compare that to the corresponding threshold
            # Note: this enables the function to work w/ both axis-aligned and oblique splits.
            elif p > pos and (self.tree._compute_feature(X_ndarray, sample_idx, &self.tree.nodes[node_idx])<= threshold):
                self.samples[p], self.samples[pos] = \
                    self.samples[pos], self.samples[p]
                pos += 1

        # this is the split point for left/right children
        self.pos = pos
        self.n_missing = n_missing
        self.missing_go_to_left = self.tree.nodes[node_idx].missing_go_to_left

    cdef bint check_node_partition_conditions(
        self,
        SplitRecord* current_split,
        float64_t lower_bound,
        float64_t upper_bound
    ) noexcept nogil:
        """Check that the current node satisfies paritioning conditions.

        Parameters
        ----------
        current_split : SplitRecord pointer
            A pointer to a memory-allocated SplitRecord object which will be filled with the
            split chosen.
        """
        # update the criterion if we are checking split conditions
        self.criterion.init_missing(self.n_missing)
        self.criterion.reset()
        self.criterion.update(self.pos)

        current_split.pos = self.pos
        current_split.n_missing = self.n_missing
        current_split.missing_go_to_left = self.missing_go_to_left

        # first check the presplit conditions
        cdef bint invalid_split = self.check_presplit_conditions(
            current_split,
            self.n_missing,
            self.missing_go_to_left
        )

        if invalid_split:
            return 0

        # TODO: make work with lower/upper bound. This will require passing
        # lower/upper bound from the parent node into check_node_partition_conditions
        # Reject if monotonicity constraints are not satisfied
        if (
            self.with_monotonic_cst and
            self.monotonic_cst[current_split.feature] != 0 and
            not self.criterion.check_monotonicity(
                self.monotonic_cst[current_split.feature],
                lower_bound,
                upper_bound,
            )
        ):
            return 0

        # Note this is called after pre-split condition checks
        # shift missing values to left if required, so we can check
        # the split conditions
        shift_missing_values_to_left_if_required(
            current_split,
            self.samples,
            self.end
        )

        # next check the postsplit conditions that leverages the criterion
        invalid_split = self.check_postsplit_conditions()
        return invalid_split

    cdef inline intp_t n_left_samples(
        self
    ) noexcept nogil:
        """Number of samples to send to the left child."""
        cdef intp_t n_left

        if self.missing_go_to_left:
            n_left = self.pos - self.start + self.n_missing
        else:
            n_left = self.pos - self.start
        return n_left

    cdef inline intp_t n_right_samples(
        self
    ) noexcept nogil:
        """Number of samples to send to the right child."""
        cdef intp_t n_right
        cdef intp_t end_non_missing = self.end - self.n_missing
        if self.missing_go_to_left:
            n_right = end_non_missing - self.pos
        else:
            n_right = end_non_missing - self.pos + self.n_missing
        return n_right

    cdef int node_split(
        self,
        ParentInfo* parent_record,
        SplitRecord* split,
    ) except -1 nogil:
        """Split nodes using the already constructed tree.

        This is a simpler version of splitting nodes during the construction of a tree.
        Here, we only need to split the samples in the node based on the feature and
        threshold of the node in the original tree. In addition, we track the relevant
        information from the parent node, such as lower/upper bounds, and the parent's
        impurity, and n_constant_features.

        Returns 0 if a split cannot be done, 1 if a split can be done
        and -1 in case of failure to allocate memory (and raise MemoryError).
        """
        raise NotImplementedError("node_split is not used in honest pruning")


cdef _honest_prune(
    uint8_t[:] leaves_in_subtree,
    Tree orig_tree,
    HonestPruner pruner,
):
    """Perform honest pruning of the tree.

    Iterates through the original tree in a BFS fashion using the pruner
    and tracks at each node (orig_node):

    - the number of samples in the node
    - the number of samples that would be sent to the left and right children

    Until one of three stopping conditions are met:

    1. The orig_node is a leaf node in the original tree.
        Thus we keep the node as a leaf in the pruned tree.
    2. The orig_node is a non-leaf node and the split is degenerate.
        Thus we would prune the subtree, and assign orig_node as a leaf
        node in the pruned tree.
    3. Stopping criterion is met based on the samples that reach the node.
        These are the stopping conditions implemented in a Splitter/Pruner.
        Thus we would prune the subtree, and assign orig_node as a leaf
        node in the pruned tree.

    Parameters
    ----------
    leaves_in_subtree : array of shape (n_nodes,), dtype=np.uint8
        Array of booleans indicating whether the node is in the subtree.
    orig_tree : Tree
        The original tree.
    pruner : HonestPruner
        The input samples to be used for computing the split of samples
        in the nodes.
    """
    cdef:
        # get the left child, right child and parents of every node
        intp_t[:] child_l = orig_tree.children_left
        intp_t[:] child_r = orig_tree.children_right
        # intp_t[:] parents = np.zeros(shape=n_nodes, dtype=np.intp)

        # stack to keep track of the nodes to be pruned such that BFS is done
        stack[PruningRecord] pruning_stack
        PruningRecord stack_record

        intp_t node_idx
        SplitRecord* split_ptr = <SplitRecord *>malloc(pruner.pointer_size())

        bint is_leaf_in_origtree
        bint invalid_split
        bint split_is_degenerate

        intp_t start = 0
        intp_t end = 0
        float64_t weighted_n_node_samples

        float64_t lower_bound, upper_bound
        float64_t left_child_min, left_child_max, right_child_min, right_child_max, middle_value

    # find parent node ids and leaves
    with nogil:
        # Push the root node
        pruning_stack.push({
            "node_idx": 0,
            "start": 0,
            "end": pruner.n_samples,
            "lower_bound": -INFINITY,
            "upper_bound": INFINITY,
        })

        # Note: this DFS building strategy differs from scikit-learn in that
        # we check stopping conditions (and leaf candidacy) after a split occurs.
        # If we don't hit a leaf, then we will add the children to the stack, but otherwise
        # we will halt the split, and mark the node to be a new leaf node in the pruned tree.
        while not pruning_stack.empty():
            stack_record = pruning_stack.top()
            pruning_stack.pop()
            start = stack_record.start
            end = stack_record.end
            lower_bound = stack_record.lower_bound
            upper_bound = stack_record.upper_bound

            # node index of actual node within the orig_tree
            node_idx = stack_record.node_idx

            # reset which samples indices are considered at this split node
            pruner.node_reset(start, end, &weighted_n_node_samples)

            # partition samples into left/right child based on the
            # current node split in the orig_tree
            pruner.partition_samples(node_idx)

            # check end conditions
            split_ptr.feature = orig_tree.nodes[node_idx].feature
            invalid_split = pruner.check_node_partition_conditions(
                split_ptr,
                lower_bound,
                upper_bound
            )
            split_is_degenerate = (
                pruner.n_left_samples() == 0 or pruner.n_right_samples() == 0
            )
<<<<<<< HEAD
            is_leaf_in_origtree = child_l[node_idx] == _TREE_LEAF
            
            if invalid_split or split_is_degenerate or is_leaf_in_origtree: 
=======
            # is_leaf_in_origtree = child_l[node_idx] == _TREE_LEAF
            # consider whether left or right children node is a leaf node.
            is_leaf_in_origtree = (child_l[node_idx] == _TREE_LEAF and child_r[node_idx] == _TREE_LEAF)

            if invalid_split or split_is_degenerate or is_leaf_in_origtree:
>>>>>>> 7afb17e7
                # invalid_split or is_leaf_in_origtree:
                # or split_is_degenerate or is_leaf_in_origtree:
                # ... and child_r[node_idx] == _TREE_LEAF:
                #
                # 1) if node is not degenerate, that means there are still honest-samples in
                # both left/right children of the proposed split, or the node itself is a leaf
                # or 2) there are still nodes to split on, but the honest-samples have been
                # used up so the "parent" should be the new leaf
                leaves_in_subtree[node_idx] = 1
            else:
                if (
                    not pruner.with_monotonic_cst or
                    pruner.monotonic_cst[split_ptr.feature] == 0
                ):
                    # Split on a feature with no monotonicity constraint

                    # Current bounds must always be propagated to both children.
                    # If a monotonic constraint is active, bounds are used in
                    # node value clipping.
                    left_child_min = right_child_min = lower_bound
                    left_child_max = right_child_max = upper_bound
                elif pruner.monotonic_cst[split_ptr.feature] == 1:
                    # Split on a feature with monotonic increase constraint
                    left_child_min = lower_bound
                    right_child_max = upper_bound

                    # Lower bound for right child and upper bound for left child
                    # are set to the same value.
                    middle_value = pruner.criterion.middle_value()
                    right_child_min = middle_value
                    left_child_max = middle_value
                else:  # i.e. pruner.monotonic_cst[split.feature] == -1
                    # Split on a feature with monotonic decrease constraint
                    right_child_min = lower_bound
                    left_child_max = upper_bound

                    # Lower bound for left child and upper bound for right child
                    # are set to the same value.
                    middle_value = pruner.criterion.middle_value()
                    left_child_min = middle_value
                    right_child_max = middle_value

                pruning_stack.push({
                    "node_idx": child_l[node_idx],
                    "start": pruner.start,
                    "end": pruner.pos,
                    "lower_bound": left_child_min,
                    "upper_bound": left_child_max,
                })
                pruning_stack.push({
                    "node_idx": child_r[node_idx],
                    "start": pruner.pos,
                    "end": pruner.end,
                    "lower_bound": right_child_min,
                    "upper_bound": right_child_max,
                })

    # free the memory created for the SplitRecord pointer
    free(split_ptr)<|MERGE_RESOLUTION|>--- conflicted
+++ resolved
@@ -372,17 +372,10 @@
             split_is_degenerate = (
                 pruner.n_left_samples() == 0 or pruner.n_right_samples() == 0
             )
-<<<<<<< HEAD
+
             is_leaf_in_origtree = child_l[node_idx] == _TREE_LEAF
             
             if invalid_split or split_is_degenerate or is_leaf_in_origtree: 
-=======
-            # is_leaf_in_origtree = child_l[node_idx] == _TREE_LEAF
-            # consider whether left or right children node is a leaf node.
-            is_leaf_in_origtree = (child_l[node_idx] == _TREE_LEAF and child_r[node_idx] == _TREE_LEAF)
-
-            if invalid_split or split_is_degenerate or is_leaf_in_origtree:
->>>>>>> 7afb17e7
                 # invalid_split or is_leaf_in_origtree:
                 # or split_is_degenerate or is_leaf_in_origtree:
                 # ... and child_r[node_idx] == _TREE_LEAF:
