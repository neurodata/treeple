% Encoding: UTF-8
% Try to keep this list in alphabetical order based on citing name

@article{breiman2001random,
  title     = {Random forests},
  author    = {Breiman, Leo},
  journal   = {Machine learning},
  volume    = {45},
  pages     = {5--32},
  year      = {2001},
  publisher = {Springer}
}

<<<<<<< HEAD
@inproceedings{marx2022estimating,
  title        = {Estimating Mutual Information via Geodesic k NN},
  author       = {Marx, Alexander and Fischer, Jonas},
  booktitle    = {Proceedings of the 2022 SIAM International Conference on Data Mining (SDM)},
  pages        = {415--423},
  year         = {2022},
  organization = {SIAM}
=======
@article{coleman2022scalable,
  title     = {Scalable and efficient hypothesis testing with random forests},
  author    = {Coleman, Tim and Peng, Wei and Mentch, Lucas},
  journal   = {The Journal of Machine Learning Research},
  volume    = {23},
  number    = {1},
  pages     = {7679--7713},
  year      = {2022},
  publisher = {JMLRORG}
>>>>>>> 386578a6
}

@article{hariri2019extended,
  title     = {Extended isolation forest},
  author    = {Hariri, Sahand and Kind, Matias Carrasco and Brunner, Robert J},
  journal   = {IEEE transactions on knowledge and data engineering},
  volume    = {33},
  number    = {4},
  pages     = {1479--1489},
  year      = {2019},
  publisher = {IEEE}
}

@article{Li2023manifold,
  author  = {Li, Adam and Perry, Ronan and Huynh, Chester and Tomita, Tyler M. and Mehta, Ronak and Arroyo, Jesus and Patsolic, Jesse and Falk, Ben and Sarma, Sridevi and Vogelstein, Joshua},
  title   = {Manifold Oblique Random Forests: Towards Closing the Gap on Convolutional Deep Networks},
  journal = {SIAM Journal on Mathematics of Data Science},
  volume  = {5},
  number  = {1},
  pages   = {77-96},
  year    = {2023},
  doi     = {10.1137/21M1449117}
}

@inproceedings{marx2022estimating,
  title        = {Estimating Mutual Information via Geodesic k NN},
  author       = {Marx, Alexander and Fischer, Jonas},
  booktitle    = {Proceedings of the 2022 SIAM International Conference on Data Mining (SDM)},
  pages        = {415--423},
  year         = {2022},
  organization = {SIAM}
}
@article{perry2021random,
  title        = {Random Forests for Adaptive Nearest Neighbor Estimation of Information-Theoretic Quantities},
  author       = {Ronan Perry and Ronak Mehta and Richard Guo and Eva Yezerets and Jesús Arroyo and Mike Powell and Hayden Helm and Cencheng Shen and Joshua T. Vogelstein},
  year         = {2021},
  eprint       = {1907.00325},
  journal      = {arXiv},
  primaryclass = {cs.LG}
}

@inproceedings{Meghana2019_geodesicrf,
  author    = {Madhyastha, Meghana and Li, Percy and Browne, James and Strnadova-Neeley, Veronika and Priebe, Carey E. and Burns, Randal and Vogelstein, Joshua T.},
  title     = {Geodesic Forests},
  year      = {2020},
  isbn      = {9781450379984},
  publisher = {Association for Computing Machinery},
  address   = {New York, NY, USA},
  url       = {https://doi.org/10.1145/3394486.3403094},
  doi       = {10.1145/3394486.3403094},
  abstract  = {Together with the curse of dimensionality, nonlinear dependencies in large data sets persist as major challenges in data mining tasks. A reliable way to accurately preserve nonlinear structure is to compute geodesic distances between data points. Manifold learning methods, such as Isomap, aim to preserve geodesic distances in a Riemannian manifold. However, as manifold learning algorithms operate on the ambient dimensionality of the data, the essential step of geodesic distance computation is sensitive to high-dimensional noise. Therefore, a direct application of these algorithms to high-dimensional, noisy data often yields unsatisfactory results and does not accurately capture nonlinear structure.We propose an unsupervised random forest approach called geodesic forests (GF) to geodesic distance estimation in linear and nonlinear manifolds with noise. GF operates on low-dimensional sparse linear combinations of features, rather than the full observed dimensionality. To choose the optimal split in a computationally efficient fashion, we developed Fast-BIC, a fast Bayesian Information Criterion statistic for Gaussian mixture models.We additionally propose geodesic precision and geodesic recall as novel evaluation metrics that quantify how well the geodesic distances of a latent manifold are preserved. Empirical results on simulated and real data demonstrate that GF is robust to high-dimensional noise, whereas other methods, such as Isomap, UMAP, and FLANN, quickly deteriorate in such settings. Notably, GF is able to estimate geodesic distances better than other approaches on a real connectome dataset.},
  booktitle = {Proceedings of the 26th ACM SIGKDD International Conference on Knowledge Discovery & Data Mining},
  pages     = {513–-523},
  numpages  = {11},
  keywords  = {random forest, noisy data, unsupervised, manifold learning},
  location  = {Virtual Event, CA, USA},
  series    = {KDD '20}
}

@article{TomitaSPORF2020,
  author  = {Tyler M. Tomita and James Browne and Cencheng Shen and Jaewon Chung and Jesse L. Patsolic and Benjamin Falk and Carey E. Priebe and Jason Yim and Randal Burns and Mauro Maggioni and Joshua T. Vogelstein},
  title   = {Sparse Projection Oblique Randomer Forests},
  journal = {Journal of Machine Learning Research},
  year    = {2020},
  volume  = {21},
  number  = {104},
  pages   = {1--39},
  url     = {http://jmlr.org/papers/v21/18-664.html}
}

@article{Darbellay1999Entropy,
  title   = {Estimation of the Information by an Adaptive Partitioning of the Observation Space},
  author  = {Georges A. Darbellay and Igor Vajda},
  journal = {IEEE Trans. Inf. Theory},
  year    = {1999},
  volume  = {45},
  pages   = {1315-1321}
}

@article{Kraskov_2004,
  title   = {Estimating mutual information},
  volume  = {69},
  url     = {https://link.aps.org/doi/10.1103/PhysRevE.69.066138},
  doi     = {10.1103/PhysRevE.69.066138},
  number  = {6},
  urldate = {2023-01-27},
  journal = {Physical Review E},
  author  = {Kraskov, Alexander and Stögbauer, Harald and Grassberger, Peter},
  month   = jun,
  year    = {2004},
  note    = {Publisher: American Physical Society},
  pages   = {066138},
  file    = {APS Snapshot:/Users/adam2392/Zotero/storage/GRW23BYU/PhysRevE.69.html:text/html;Full Text PDF:/Users/adam2392/Zotero/storage/NJT9QCVA/Kraskov et al. - 2004 - Estimating mutual information.pdf:application/pdf}
}

@inproceedings{terzi2006efficient,
  title        = {Efficient algorithms for sequence segmentation},
  author       = {Terzi, Evimaria and Tsaparas, Panayiotis},
  booktitle    = {Proceedings of the 2006 SIAM International Conference on Data Mining},
  pages        = {316--327},
  year         = {2006},
  organization = {SIAM}
}<|MERGE_RESOLUTION|>--- conflicted
+++ resolved
@@ -11,7 +11,6 @@
   publisher = {Springer}
 }
 
-<<<<<<< HEAD
 @inproceedings{marx2022estimating,
   title        = {Estimating Mutual Information via Geodesic k NN},
   author       = {Marx, Alexander and Fischer, Jonas},
@@ -19,7 +18,8 @@
   pages        = {415--423},
   year         = {2022},
   organization = {SIAM}
-=======
+}
+
 @article{coleman2022scalable,
   title     = {Scalable and efficient hypothesis testing with random forests},
   author    = {Coleman, Tim and Peng, Wei and Mentch, Lucas},
@@ -29,7 +29,6 @@
   pages     = {7679--7713},
   year      = {2022},
   publisher = {JMLRORG}
->>>>>>> 386578a6
 }
 
 @article{hariri2019extended,
