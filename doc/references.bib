% Encoding: UTF-8
% Try to keep this list in alphabetical order based on citing name

@article{breiman2001random,
  title     = {Random forests},
  author    = {Breiman, Leo},
  journal   = {Machine learning},
  volume    = {45},
  pages     = {5--32},
  year      = {2001},
  publisher = {Springer}
}

<<<<<<< HEAD
@article{coleman2022scalable,
  title     = {Scalable and efficient hypothesis testing with random forests},
  author    = {Coleman, Tim and Peng, Wei and Mentch, Lucas},
  journal   = {The Journal of Machine Learning Research},
  volume    = {23},
  number    = {1},
  pages     = {7679--7713},
  year      = {2022},
  publisher = {JMLRORG}
=======
@article{hariri2019extended,
  title={Extended isolation forest},
  author={Hariri, Sahand and Kind, Matias Carrasco and Brunner, Robert J},
  journal={IEEE transactions on knowledge and data engineering},
  volume={33},
  number={4},
  pages={1479--1489},
  year={2019},
  publisher={IEEE}
>>>>>>> 9114859c
}

@article{Li2023manifold,
  author  = {Li, Adam and Perry, Ronan and Huynh, Chester and Tomita, Tyler M. and Mehta, Ronak and Arroyo, Jesus and Patsolic, Jesse and Falk, Ben and Sarma, Sridevi and Vogelstein, Joshua},
  title   = {Manifold Oblique Random Forests: Towards Closing the Gap on Convolutional Deep Networks},
  journal = {SIAM Journal on Mathematics of Data Science},
  volume  = {5},
  number  = {1},
  pages   = {77-96},
  year    = {2023},
  doi     = {10.1137/21M1449117}
}

@inproceedings{marx2022estimating,
  title        = {Estimating Mutual Information via Geodesic k NN},
  author       = {Marx, Alexander and Fischer, Jonas},
  booktitle    = {Proceedings of the 2022 SIAM International Conference on Data Mining (SDM)},
  pages        = {415--423},
  year         = {2022},
  organization = {SIAM}
}
@article{perry2021random,
  title        = {Random Forests for Adaptive Nearest Neighbor Estimation of Information-Theoretic Quantities},
  author       = {Ronan Perry and Ronak Mehta and Richard Guo and Eva Yezerets and Jesús Arroyo and Mike Powell and Hayden Helm and Cencheng Shen and Joshua T. Vogelstein},
  year         = {2021},
  eprint       = {1907.00325},
  journal      = {arXiv},
  primaryclass = {cs.LG}
}

@inproceedings{Meghana2019_geodesicrf,
  author    = {Madhyastha, Meghana and Li, Percy and Browne, James and Strnadova-Neeley, Veronika and Priebe, Carey E. and Burns, Randal and Vogelstein, Joshua T.},
  title     = {Geodesic Forests},
  year      = {2020},
  isbn      = {9781450379984},
  publisher = {Association for Computing Machinery},
  address   = {New York, NY, USA},
  url       = {https://doi.org/10.1145/3394486.3403094},
  doi       = {10.1145/3394486.3403094},
  abstract  = {Together with the curse of dimensionality, nonlinear dependencies in large data sets persist as major challenges in data mining tasks. A reliable way to accurately preserve nonlinear structure is to compute geodesic distances between data points. Manifold learning methods, such as Isomap, aim to preserve geodesic distances in a Riemannian manifold. However, as manifold learning algorithms operate on the ambient dimensionality of the data, the essential step of geodesic distance computation is sensitive to high-dimensional noise. Therefore, a direct application of these algorithms to high-dimensional, noisy data often yields unsatisfactory results and does not accurately capture nonlinear structure.We propose an unsupervised random forest approach called geodesic forests (GF) to geodesic distance estimation in linear and nonlinear manifolds with noise. GF operates on low-dimensional sparse linear combinations of features, rather than the full observed dimensionality. To choose the optimal split in a computationally efficient fashion, we developed Fast-BIC, a fast Bayesian Information Criterion statistic for Gaussian mixture models.We additionally propose geodesic precision and geodesic recall as novel evaluation metrics that quantify how well the geodesic distances of a latent manifold are preserved. Empirical results on simulated and real data demonstrate that GF is robust to high-dimensional noise, whereas other methods, such as Isomap, UMAP, and FLANN, quickly deteriorate in such settings. Notably, GF is able to estimate geodesic distances better than other approaches on a real connectome dataset.},
  booktitle = {Proceedings of the 26th ACM SIGKDD International Conference on Knowledge Discovery & Data Mining},
  pages     = {513–-523},
  numpages  = {11},
  keywords  = {random forest, noisy data, unsupervised, manifold learning},
  location  = {Virtual Event, CA, USA},
  series    = {KDD '20}
}

@article{TomitaSPORF2020,
  author  = {Tyler M. Tomita and James Browne and Cencheng Shen and Jaewon Chung and Jesse L. Patsolic and Benjamin Falk and Carey E. Priebe and Jason Yim and Randal Burns and Mauro Maggioni and Joshua T. Vogelstein},
  title   = {Sparse Projection Oblique Randomer Forests},
  journal = {Journal of Machine Learning Research},
  year    = {2020},
  volume  = {21},
  number  = {104},
  pages   = {1--39},
  url     = {http://jmlr.org/papers/v21/18-664.html}
}

@article{Darbellay1999Entropy,
  title   = {Estimation of the Information by an Adaptive Partitioning of the Observation Space},
  author  = {Georges A. Darbellay and Igor Vajda},
  journal = {IEEE Trans. Inf. Theory},
  year    = {1999},
  volume  = {45},
  pages   = {1315-1321}
}

@article{Kraskov_2004,
  title   = {Estimating mutual information},
  volume  = {69},
  url     = {https://link.aps.org/doi/10.1103/PhysRevE.69.066138},
  doi     = {10.1103/PhysRevE.69.066138},
  number  = {6},
  urldate = {2023-01-27},
  journal = {Physical Review E},
  author  = {Kraskov, Alexander and Stögbauer, Harald and Grassberger, Peter},
  month   = jun,
  year    = {2004},
  note    = {Publisher: American Physical Society},
  pages   = {066138},
  file    = {APS Snapshot:/Users/adam2392/Zotero/storage/GRW23BYU/PhysRevE.69.html:text/html;Full Text PDF:/Users/adam2392/Zotero/storage/NJT9QCVA/Kraskov et al. - 2004 - Estimating mutual information.pdf:application/pdf}
}

@inproceedings{terzi2006efficient,
  title        = {Efficient algorithms for sequence segmentation},
  author       = {Terzi, Evimaria and Tsaparas, Panayiotis},
  booktitle    = {Proceedings of the 2006 SIAM International Conference on Data Mining},
  pages        = {316--327},
  year         = {2006},
  organization = {SIAM}
}<|MERGE_RESOLUTION|>--- conflicted
+++ resolved
@@ -11,7 +11,6 @@
   publisher = {Springer}
 }
 
-<<<<<<< HEAD
 @article{coleman2022scalable,
   title     = {Scalable and efficient hypothesis testing with random forests},
   author    = {Coleman, Tim and Peng, Wei and Mentch, Lucas},
@@ -21,17 +20,17 @@
   pages     = {7679--7713},
   year      = {2022},
   publisher = {JMLRORG}
-=======
+}
+
 @article{hariri2019extended,
-  title={Extended isolation forest},
-  author={Hariri, Sahand and Kind, Matias Carrasco and Brunner, Robert J},
-  journal={IEEE transactions on knowledge and data engineering},
-  volume={33},
-  number={4},
-  pages={1479--1489},
-  year={2019},
-  publisher={IEEE}
->>>>>>> 9114859c
+  title     = {Extended isolation forest},
+  author    = {Hariri, Sahand and Kind, Matias Carrasco and Brunner, Robert J},
+  journal   = {IEEE transactions on knowledge and data engineering},
+  volume    = {33},
+  number    = {4},
+  pages     = {1479--1489},
+  year      = {2019},
+  publisher = {IEEE}
 }
 
 @article{Li2023manifold,
